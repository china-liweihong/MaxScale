#!/bin/bash

# do the real building work
# this script is executed on build VM

set -x

cd ./MaxScale

mkdir _build
cd _build
cmake ..  $cmake_flags
make || exit 1

if [[ "$cmake_flags" =~ "BUILD_TESTS=Y" ]]
then
    # We don't care about memory leaks in the tests (e.g. servers are never freed)
    export ASAN_OPTIONS=detect_leaks=0
    # All tests must pass otherwise the build is considered a failure
    ctest --output-on-failure || exit 1

    # See if docker is installed and run REST API and MaxCtrl tests if it is
    command -v docker
    if [ $? -eq 0 ]
    then
        export SKIP_SHUTDOWN=Y
        make test_rest_api && make test_maxctrl
        rc=$?
        #docker ps -aq|xargs docker rm -vf

        if [ $rc -ne 0 ]
        then
            cat maxscale_test/*.output maxscale_test/log/maxscale/*.log
            exit 1
        fi
    fi
fi

# Never strip binaries
sudo rm -rf /usr/bin/strip
sudo touch /usr/bin/strip
sudo chmod a+x /usr/bin/strip

sudo make package
res=$?
if [ $res != 0 ] ; then
	echo "Make package failed"
	exit $res
fi

sudo rm ../CMakeCache.txt
sudo rm CMakeCache.txt

echo "Building tarball..."
cmake .. $cmake_flags -DTARBALL=Y
sudo make package

cd ..
cp _build/*.rpm .
cp _build/*.gz .

if [ "$build_experimental" == "yes" ]
then
    for component in experimental devel cdc-connector
    do
        cd _build
        rm CMakeCache.txt
        cmake ..  $cmake_flags -DTARGET_COMPONENT=$component
        sudo make package
        cd ..
        cp _build/*.rpm .
	    cp _build/*.gz .
    done
fi

<<<<<<< HEAD
=======
if [ "$BUILD_RABBITMQ" == "yes" ] ; then
  cmake ../rabbitmq_consumer/  $cmake_flags
  sudo make package
  res=$?
  if [ $res != 0 ] ; then
        exit $res
  fi
  cd ..
  cp _build/*.rpm .
  cp _build/*.gz .
fi

>>>>>>> 87ffceb3
sudo rpm -i maxscale*.rpm<|MERGE_RESOLUTION|>--- conflicted
+++ resolved
@@ -73,19 +73,4 @@
     done
 fi
 
-<<<<<<< HEAD
-=======
-if [ "$BUILD_RABBITMQ" == "yes" ] ; then
-  cmake ../rabbitmq_consumer/  $cmake_flags
-  sudo make package
-  res=$?
-  if [ $res != 0 ] ; then
-        exit $res
-  fi
-  cd ..
-  cp _build/*.rpm .
-  cp _build/*.gz .
-fi
-
->>>>>>> 87ffceb3
 sudo rpm -i maxscale*.rpm