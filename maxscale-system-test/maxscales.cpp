--- conflicted
+++ resolved
@@ -2,11 +2,7 @@
 #include <sstream>
 #include <unordered_map>
 
-<<<<<<< HEAD
-Maxscales::Maxscales(const char* pref, const char* test_cwd, bool verbose)
-=======
-Maxscales::Maxscales(const char *pref, const char *test_cwd, bool verbose, bool use_valgrind)
->>>>>>> 8a0b6005
+Maxscales::Maxscales(const char* pref, const char* test_cwd, bool verbose, bool use_valgrind)
 {
     strcpy(prefix, pref);
     this->verbose = verbose;
@@ -18,9 +14,9 @@
     {
         for (int i = 0; i < N; i++)
         {
-            ssh_node_f(i, true, "yum install -y valgrind gdb 2>&1", maxscale_log_dir[i]);
-            ssh_node_f(i, true, "apt install -y --force-yes valgrind gdb 2>&1", maxscale_log_dir[i]);
-            ssh_node_f(i, true, "zypper -n install valgrind gdb 2>&1", maxscale_log_dir[i]);
+            ssh_node_f(i, true, "yum install -y valgrind gdb 2>&1");
+            ssh_node_f(i, true, "apt install -y --force-yes valgrind gdb 2>&1");
+            ssh_node_f(i, true, "zypper -n install valgrind gdb 2>&1");
             ssh_node_f(i, true, "rm -rf /var/cache/maxscale/maxscale.lock");
         }
     }
@@ -261,28 +257,6 @@
     return res;
 }
 
-<<<<<<< HEAD
-=======
-int Maxscales::start_maxscale(int m)
-{
-    int res;
-    if (use_valgrind)
-    {
-        res = ssh_node_f(m, false,
-                   "sudo --user=maxscale valgrind --leak-check=full --show-leak-kinds=all "
-                   "--log-file=/%s/valgrind%02d.log --trace-children=yes "
-                   "--track-origins=yes /usr/bin/maxscale", maxscale_log_dir[m], valgring_log_num);
-        valgring_log_num++;
-    }
-    else
-    {
-        res = ssh_node(m, "service maxscale start", true);
-    }
-    fflush(stdout);
-    return res;
-}
-
->>>>>>> 8a0b6005
 int Maxscales::stop_maxscale(int m)
 {
     int res;
