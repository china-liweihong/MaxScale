/*
 * Copyright (c) 2016 MariaDB Corporation Ab
 *
 * Use of this software is governed by the Business Source License included
 * in the LICENSE.TXT file and at www.mariadb.com/bsl11.
 *
 * Change Date: 2022-01-01
 *
 * On the date above, in accordance with the Business Source License, use
 * of this software will be governed by version 2 or later of the General
 * Public License.
 */

// NOTE: qc_sqlite used to be C. So as to be able to use STL collections,
// NOTE: it has been ported to C++. However, the porting is only partial,
// NOTE: which is the reason why there is a mix of C-style and C++-style
// NOTE: approaches.

#define MXS_MODULE_NAME "qc_sqlite"
#include <sqliteInt.h>

#include <signal.h>
#include <string.h>
#include <algorithm>
#include <map>
#include <new>
#include <string>
#include <vector>
#include <mutex>

#include <maxscale/alloc.h>
#include <maxscale/modinfo.h>
#include <maxscale/modutil.hh>
#include <maxscale/protocol/mysql.hh>
#include <maxscale/query_classifier.hh>
#include <maxscale/utils.h>

#include "builtin_functions.h"

using std::vector;

// #define QC_TRACE_ENABLED
#undef QC_TRACE_ENABLED

#if defined (QC_TRACE_ENABLED)
#define QC_TRACE() MXS_NOTICE(__func__)
#else
#define QC_TRACE()
#endif

#define QC_EXCEPTION_GUARD(statement) \
    do {try {statement;} \
        catch (const std::bad_alloc&) { \
            MXS_OOM(); pInfo->m_status = QC_QUERY_INVALID;} \
        catch (const std::exception& x) { \
            MXS_ERROR("Caught standard exception: %s", x.what()); pInfo->m_status = QC_QUERY_INVALID;} \
        catch (...) { \
            MXS_ERROR("Caught unknown exception."); pInfo->m_status = QC_QUERY_INVALID;}} while (false)

static inline bool qc_info_was_tokenized(qc_parse_result_t status)
{
    return status == QC_QUERY_TOKENIZED;
}

static inline bool qc_info_was_parsed(qc_parse_result_t status)
{
    return status == QC_QUERY_PARSED;
}

typedef enum qc_log_level
{
    QC_LOG_NOTHING = 0,
    QC_LOG_NON_PARSED,
    QC_LOG_NON_PARTIALLY_PARSED,
    QC_LOG_NON_TOKENIZED,
} qc_log_level_t;

typedef enum qc_parse_as
{
    QC_PARSE_AS_DEFAULT,// Parse as embedded lib does before 10.3
    QC_PARSE_AS_103     // Parse as embedded lib does in 10.3
} qc_parse_as_t;

/**
 * Defines what a particular name should be mapped to.
 */
typedef struct qc_name_mapping
{
    const char* from;
    const char* to;
} QC_NAME_MAPPING;

static QC_NAME_MAPPING function_name_mappings_default[] =
{
    {NULL, NULL}
};

static QC_NAME_MAPPING function_name_mappings_103[] =
{
    // NOTE: If something is added here, add it to function_name_mappings_oracle as well.
    {"now", "current_timestamp"},
    {NULL,  NULL               }
};

static QC_NAME_MAPPING function_name_mappings_oracle[] =
{
    {"now", "current_timestamp"},
    {"nvl", "ifnull"           },
    {NULL,  NULL               }
};

/**
 * Stores alias information. The key in the mapping is the alias name,
 * and an instance of this struct contains the actual table/database.
 *
 * zDatabase and zTable point to memory that belongs to QcSqliteInfo
 * so they can be simply copied in all contexts.
 */

struct QcAliasValue
{
    QcAliasValue(const char* zD, const char* zT)
        : zDatabase(zD)
        , zTable(zT)
    {
    }

    const char* zDatabase;
    const char* zTable;
};

typedef std::map<std::string, QcAliasValue> QcAliases;

/**
 * The state of qc_sqlite.
 */
static struct
{
    bool             initialized;
    bool             setup;
    qc_log_level_t   log_level;
    qc_sql_mode_t    sql_mode;
    qc_parse_as_t    parse_as;
    QC_NAME_MAPPING* pFunction_name_mappings;
    std::mutex       lock;
} this_unit;

/**
 * The qc_sqlite thread-specific state.
 */
class QcSqliteInfo;

static thread_local struct
{
    bool             initialized;           // Whether the thread specific data has been initialized.
    sqlite3*         pDb;                   // Thread specific database handle.
    qc_sql_mode_t    sql_mode;              // What sql_mode is used.
    uint32_t         options;               // Options affecting classification.
    QcSqliteInfo*    pInfo;                 // The information for the current statement being classified.
    uint64_t         version;               // Encoded version number
    uint32_t         version_major;
    uint32_t         version_minor;
    uint32_t         version_patch;
    QC_NAME_MAPPING* pFunction_name_mappings;   // How function names should be mapped.
} this_thread;

const uint64_t VERSION_103 = 10 * 10000 + 3 * 100;

/**
 * HELPERS
 */

typedef enum qc_token_position
{
    QC_TOKEN_MIDDLE,    // In the middle or irrelevant, e.g.: "=" in "a = b".
    QC_TOKEN_LEFT,      // To the left, e.g.: "a" in "a = b".
    QC_TOKEN_RIGHT,     // To the right, e.g: "b" in "a = b".
} qc_token_position_t;

static void        buffer_object_free(void* data);
static void        enlarge_string_array(size_t n, size_t len, char*** ppzStrings, size_t* pCapacity);
static bool        ensure_query_is_parsed(GWBUF* query, uint32_t collect);
static void        log_invalid_data(GWBUF* query, const char* message);
static const char* map_function_name(QC_NAME_MAPPING* function_name_mappings, const char* name);
static bool        parse_query(GWBUF* query, uint32_t collect);
static void        parse_query_string(const char* query, int len, bool suppress_logging);
static bool        query_is_parsed(GWBUF* query, uint32_t collect);
static bool        should_exclude(const char* zName, const ExprList* pExclude);
static const char* get_token_symbol(int token);

// Defined in parse.y
extern "C"
{

    extern void exposed_sqlite3ExprDelete(sqlite3* db, Expr* pExpr);
    extern void exposed_sqlite3ExprListDelete(sqlite3* db, ExprList* pList);
    extern void exposed_sqlite3IdListDelete(sqlite3* db, IdList* pList);
    extern void exposed_sqlite3SrcListDelete(sqlite3* db, SrcList* pList);
    extern void exposed_sqlite3SelectDelete(sqlite3* db, Select* p);

    extern void exposed_sqlite3BeginTrigger(Parse* pParse,
                                            Token* pName1,
                                            Token* pName2,
                                            int tr_tm,
                                            int op,
                                            IdList* pColumns,
                                            SrcList* pTableName,
                                            Expr* pWhen,
                                            int   isTemp,
                                            int   noErr);
    extern void exposed_sqlite3FinishTrigger(Parse* pParse,
                                             TriggerStep* pStepList,
                                             Token* pAll);
    extern int exposed_sqlite3Dequote(char* z);
    extern int exposed_sqlite3EndTable(Parse*, Token*, Token*, u8, Select*);
    extern void exposed_sqlite3Insert(Parse* pParse,
                                      SrcList* pTabList,
                                      Select*  pSelect,
                                      IdList*  pColumns,
                                      int onError);
    extern int  exposed_sqlite3Select(Parse* pParse, Select* p, SelectDest* pDest);
    extern void exposed_sqlite3StartTable(Parse* pParse,/* Parser context */
                                          Token* pName1,/* First part of the name of the table or view */
                                          Token* pName2,/* Second part of the name of the table or view */
                                          int isTemp,   /* True if this is a TEMP table */
                                          int isView,   /* True if this is a VIEW */
                                          int isVirtual,/* True if this is a VIRTUAL table */
                                          int noErr);   /* Do nothing if table already exists */
    extern void exposed_sqlite3Update(Parse* pParse,
                                      SrcList* pTabList,
                                      ExprList* pChanges,
                                      Expr* pWhere,
                                      int   onError);
}

/**
 * Contains information about a particular query.
 */
class QcSqliteInfo : public QC_STMT_INFO
{
    QcSqliteInfo(const QcSqliteInfo&);
    QcSqliteInfo& operator=(const QcSqliteInfo&);

public:
    void inc_ref()
    {
        mxb_assert(m_refs > 0);
        ++m_refs;
    }

    void dec_ref()
    {
        mxb_assert(m_refs > 0);
        if (--m_refs == 0)
        {
            delete this;
        }
    }

    QC_STMT_RESULT get_result() const
    {
        QC_STMT_RESULT result =
        {
            m_status,
            m_type_mask,
            m_operation
        };

        return result;
    }

    static QcSqliteInfo* create(uint32_t collect)
    {
        QcSqliteInfo* pInfo = new(std::nothrow) QcSqliteInfo(collect);
        mxb_assert(pInfo);
        return pInfo;
    }

    static QcSqliteInfo* get(GWBUF* pStmt, uint32_t collect)
    {
        QcSqliteInfo* pInfo = NULL;

        if (ensure_query_is_parsed(pStmt, collect))
        {
            pInfo = (QcSqliteInfo*) gwbuf_get_buffer_object_data(pStmt, GWBUF_PARSING_INFO);
            mxb_assert(pInfo);
        }

        return pInfo;
    }

    static void finish_field_info(QC_FIELD_INFO& info)
    {
        MXS_FREE(info.database);
        MXS_FREE(info.table);
        MXS_FREE(info.column);
    }

    static void finish_function_info(QC_FUNCTION_INFO& info)
    {
        MXS_FREE(info.name);

        std::for_each(info.fields, info.fields + info.n_fields, finish_field_info);
    }

    bool is_valid() const
    {
        return m_status != QC_QUERY_INVALID;
    }

    bool get_type_mask(uint32_t* pType_mask) const
    {
        bool rv = false;

        if (is_valid())
        {
            *pType_mask = m_type_mask;
            rv = true;
        }

        return rv;
    }

    bool get_operation(int32_t* pOp) const
    {
        bool rv = false;

        if (is_valid())
        {
            *pOp = m_operation;
            rv = true;
        }

        return rv;
    }

    bool get_created_table_name(char** pzCreated_table_name) const
    {
        bool rv = false;

        if (is_valid())
        {
            if (m_zCreated_table_name)
            {
                *pzCreated_table_name = MXS_STRDUP(m_zCreated_table_name);
                MXS_ABORT_IF_NULL(*pzCreated_table_name);
            }
            rv = true;
        }

        return rv;
    }

    bool is_drop_table_query(int32_t* pIs_drop_table)
    {
        bool rv = false;

        if (is_valid())
        {
            *pIs_drop_table = m_is_drop_table;
            rv = true;
        }

        return rv;
    }

    bool get_table_names(int32_t fullnames, char*** ppzTable_names, int32_t* pnTable_names) const
    {
        bool rv = false;

        if (is_valid())
        {
            const vector<char*>* pNames;

            if (fullnames)
            {
                pNames = &m_table_fullnames;
            }
            else
            {
                pNames = &m_table_names;
            }

            *pnTable_names = pNames->size();

            if (*pnTable_names)
            {
                *ppzTable_names = copy_string_array(*pNames);
            }
            else
            {
                *ppzTable_names = NULL;
            }

            rv = true;
        }

        return rv;
    }

    bool query_has_clause(int32_t* pHas_clause) const
    {
        bool rv = false;

        if (is_valid())
        {
            *pHas_clause = m_has_clause;
            rv = true;
        }

        return rv;
    }

    bool get_database_names(char*** ppzDatabase_names, int* pnDatabase_names) const
    {
        bool rv = false;

        if (is_valid())
        {
            *pnDatabase_names = m_database_names.size();

            if (*pnDatabase_names)
            {
                *ppzDatabase_names = copy_string_array(m_database_names);
            }
            else
            {
                *ppzDatabase_names = NULL;
            }

            rv = true;
        }

        return rv;
    }

    bool get_prepare_name(char** pzPrepare_name) const
    {
        bool rv = false;

        if (is_valid())
        {
            *pzPrepare_name = NULL;

            if (m_zPrepare_name)
            {
                *pzPrepare_name = MXS_STRDUP(m_zPrepare_name);
                MXS_ABORT_IF_NULL(*pzPrepare_name);
            }

            rv = true;
        }

        return rv;
    }

    bool get_field_info(const QC_FIELD_INFO** ppInfos, uint32_t* pnInfos) const
    {
        bool rv = false;

        if (is_valid())
        {
            *ppInfos = m_field_infos.size() ? &m_field_infos[0] : NULL;
            *pnInfos = m_field_infos.size();

            rv = true;
        }

        return rv;
    }

    bool get_function_info(const QC_FUNCTION_INFO** ppInfos, uint32_t* pnInfos) const
    {
        bool rv = false;

        if (is_valid())
        {
            *ppInfos = m_function_infos.size() ? &m_function_infos[0] : NULL;
            *pnInfos = m_function_infos.size();

            rv = true;
        }

        return rv;
    }

    bool get_preparable_stmt(GWBUF** ppPreparable_stmt) const
    {
        bool rv = false;

        if (is_valid())
        {
            *ppPreparable_stmt = m_pPreparable_stmt;
            rv = true;
        }

        return rv;
    }

    // PUBLIC for now at least.

    /**
     * Returns whether sequence related functions should be checked for.
     *
     * Only if we are in Oracle mode or parsing as 10.3 we need to check.
     *
     * @return True, if they need to be checked for, false otherwise.
     */
    bool must_check_sequence_related_functions() const
    {
        return (m_sql_mode == QC_SQL_MODE_ORACLE)
               || (this_unit.parse_as == QC_PARSE_AS_103)
               || (this_thread.version >= VERSION_103);
    }

    /**
     * Returns whether fields should be collected.
     *
     * @return True, if should be, false otherwise.
     */
    bool must_collect_fields() const
    {
        // We must collect if fields should be collected and they have not
        // been collected yet.
        return (m_collect & QC_COLLECT_FIELDS) && !(m_collected & QC_COLLECT_FIELDS);
    }

    /**
     * Returns whether a function is sequence related.
     *
     * @param zFunc_name  A function name.
     *
     * @return True, if the function is sequence related, false otherwise.
     */
    bool is_sequence_related_function(const char* zFunc_name) const
    {
        bool rv = false;

        if (m_sql_mode == QC_SQL_MODE_ORACLE)
        {
            // In Oracle mode we ignore the pseudocolumns "currval" and "nextval".
            // We also exclude "lastval", the 10.3 equivalent of "currval".
            if ((strcasecmp(zFunc_name, "currval") == 0)
                || (strcasecmp(zFunc_name, "nextval") == 0)
                || (strcasecmp(zFunc_name, "lastval") == 0))
            {
                rv = true;
            }
        }

        if (!rv && ((this_unit.parse_as == QC_PARSE_AS_103) || (this_thread.version >= VERSION_103)))
        {
            if ((strcasecmp(zFunc_name, "lastval") == 0)
                || (strcasecmp(zFunc_name, "nextval") == 0))
            {
                rv = true;
            }
        }

        return rv;
    }

    /**
     * Returns whether a field is sequence related.
     *
     * @param zDatabase  The database/schema or NULL.
     * @param zTable     The table or NULL.
     * @param zColumn    The column.
     *
     * @return True, if the field is sequence related, false otherwise.
     */
    bool is_sequence_related_field(const char* zDatabase,
                                   const char* zTable,
                                   const char* zColumn) const
    {
        return is_sequence_related_function(zColumn);
    }

    static void honour_aliases(const QcAliases* pAliases,
                               const char** pzDatabase,
                               const char** pzTable)
    {
        const char*& zDatabase = *pzDatabase;
        const char*& zTable = *pzTable;

        if (!zDatabase && zTable && pAliases)
        {
            QcAliases::const_iterator i = pAliases->find(zTable);

            if (i != pAliases->end())
            {
                const QcAliasValue& value = i->second;

                zDatabase = value.zDatabase;
                zTable = value.zTable;
            }
        }
    }

    // QC_FIELD_NAME or QC_FIELD_INFO
    template<class T>
    class MatchFieldName : public std::unary_function<T, bool>
    {
    public:
        MatchFieldName(const char* zDatabase,
                       const char* zTable,
                       const char* zColumn)
            : m_zDatabase(zDatabase)
            , m_zTable(zTable)
            , m_zColumn(zColumn)
        {
            mxb_assert(zColumn);
        }

        bool operator()(const T& t)
        {
            bool rv = false;

            if (strcasecmp(m_zColumn, t.column) == 0)
            {
                if (!m_zTable && !t.table)
                {
                    mxb_assert(!m_zDatabase && !t.database);
                    rv = true;
                }
                else if (m_zTable && t.table && (strcasecmp(m_zTable, t.table) == 0))
                {
                    if (!m_zDatabase && !t.database)
                    {
                        rv = true;
                    }
                    else if (m_zDatabase
                             && t.database
                             && (strcasecmp(m_zDatabase, t.database) == 0))
                    {
                        rv = true;
                    }
                }
            }

            return rv;
        }

    private:
        const char* m_zDatabase;
        const char* m_zTable;
        const char* m_zColumn;
    };

    void update_field_info(const QcAliases* pAliases,
                           uint32_t context,
                           const char* zDatabase,
                           const char* zTable,
                           const char* zColumn,
                           const ExprList* pExclude)
    {
        mxb_assert(zColumn);

        // NOTE: This must be first, so that the type mask is properly updated
        // NOTE: in case zColumn is "currval" etc.
        if (must_check_sequence_related_functions()
            && is_sequence_related_field(zDatabase, zTable, zColumn))
        {
            m_type_mask |= QUERY_TYPE_WRITE;
            return;
        }

        if (!must_collect_fields())
        {
            // If field information should not be collected, or if field information
            // has already been collected, we just return.
            return;
        }

        honour_aliases(pAliases, &zDatabase, &zTable);

        MatchFieldName<QC_FIELD_INFO> predicate(zDatabase, zTable, zColumn);

        vector<QC_FIELD_INFO>::iterator i = find_if(m_field_infos.begin(),
                                                    m_field_infos.end(),
                                                    predicate);

        if (i == m_field_infos.end())   // If true, the field was not present already.
        {
            // If only a column is specified, but not a table or database and we
            // have a list of expressions that should be excluded, we check if the column
            // value is present in that list. This is in order to exclude the second "d" in
            // a statement like "select a as d from x where d = 2".
            if (!(zColumn && !zTable && !zDatabase && pExclude && should_exclude(zColumn, pExclude)))
            {
                QC_FIELD_INFO item;

                item.database = zDatabase ? MXS_STRDUP(zDatabase) : NULL;
                item.table = zTable ? MXS_STRDUP(zTable) : NULL;
                mxb_assert(zColumn);
                item.column = MXS_STRDUP(zColumn);
                item.context = context;

                // We are happy if we at least could dup the column.

                if (item.column)
                {
                    m_field_infos.push_back(item);
                }
            }
        }
        else
        {
            i->context |= context;
        }
    }

    void update_names(const char* zDatabase, const char* zTable, const char* zAlias, QcAliases* pAliases)
    {
        mxb_assert(zTable);

        bool should_collect_alias = pAliases && zAlias && should_collect(QC_COLLECT_FIELDS);
        bool should_collect_table = should_collect_alias || should_collect(QC_COLLECT_TABLES);
        bool should_collect_database = zDatabase
            && (should_collect_alias || should_collect(QC_COLLECT_DATABASES));

        if (should_collect_table || should_collect_database)
        {
            const char* zCollected_database = NULL;
            const char* zCollected_table = NULL;

            size_t nDatabase = zDatabase ? strlen(zDatabase) : 0;
            size_t nTable = zTable ? strlen(zTable) : 0;

            char database[nDatabase + 1];
            char table[nTable + 1];

            if (zDatabase)
            {
                strcpy(database, zDatabase);
                exposed_sqlite3Dequote(database);
            }

            if (should_collect_table)
            {
                if (strcasecmp(zTable, "DUAL") != 0)
                {
                    strcpy(table, zTable);
                    exposed_sqlite3Dequote(table);

                    zCollected_table = update_table_names(database, nDatabase, table, nTable);
                }
            }

            if (should_collect_database)
            {
                zCollected_database = update_database_names(database);
            }

            if (pAliases && zCollected_table && zAlias)
            {
                QcAliasValue value(zCollected_database, zCollected_table);

                pAliases->insert(QcAliases::value_type(zAlias, value));
            }
        }
    }

    static int32_t type_check_dynamic_string(const Expr* pExpr)
    {
        int32_t type_mask = 0;

        if (pExpr)
        {
            switch (pExpr->op)
            {
            case TK_CONCAT:
                type_mask |= type_check_dynamic_string(pExpr->pLeft);
                type_mask |= type_check_dynamic_string(pExpr->pRight);
                break;

            case TK_VARIABLE:
                mxb_assert(pExpr->u.zToken);
                {
                    const char* zToken = pExpr->u.zToken;
                    if (zToken[0] == '@')
                    {
                        if (zToken[1] == '@')
                        {
                            type_mask |= QUERY_TYPE_SYSVAR_READ;
                        }
                        else
                        {
                            type_mask |= QUERY_TYPE_USERVAR_READ;
                        }
                    }
                }
                break;

            default:
                break;
            }
        }

        return type_mask;
    }

    static int string_to_truth(const char* s)
    {
        int truth = -1;

        if ((strcasecmp(s, "true") == 0) || (strcasecmp(s, "on") == 0))
        {
            truth = 1;
        }
        else if ((strcasecmp(s, "false") == 0) || (strcasecmp(s, "off") == 0))
        {
            truth = 0;
        }

        return truth;
    }

    void update_field_infos(QcAliases* pAliases,
                            uint32_t context,
                            int prev_token,
                            const Expr* pExpr,
                            qc_token_position_t pos,
                            const ExprList* pExclude)
    {
        const Expr* pLeft = pExpr->pLeft;
        const Expr* pRight = pExpr->pRight;
        const char* zToken = pExpr->u.zToken;

        bool ignore_exprlist = false;

        switch (pExpr->op)
        {
        case TK_ASTERISK:   // select *
            update_field_infos_from_expr(pAliases, context, pExpr, pExclude);
            break;

        case TK_DOT:    // select a.b ... select a.b.c
            update_field_infos_from_expr(pAliases, context, pExpr, pExclude);
            break;

        case TK_ID:     // select a
            update_field_infos_from_expr(pAliases, context, pExpr, pExclude);
            break;

        case TK_STRING: // select "a" ..., for @@sql_mode containing 'ANSI_QUOTES'
            if (this_thread.options & QC_OPTION_STRING_AS_FIELD)
            {
                const char* zColumn = pExpr->u.zToken;
                update_field_infos_from_column(pAliases, context, zColumn, pExclude);
            }
            break;

        case TK_VARIABLE:
            {
                if (zToken[0] == '@')
                {
                    if (zToken[1] == '@')
                    {
                        // TODO: This should actually be "... && (m_operation == QUERY_OP_SET)"
                        // TODO: but there is no QUERY_OP_SET at the moment.
                        if ((prev_token == TK_EQ) && (pos == QC_TOKEN_LEFT)
                            && (m_operation != QUERY_OP_SELECT))
                        {
                            m_type_mask |= QUERY_TYPE_GSYSVAR_WRITE;
                        }
                        else
                        {
                            if ((strcasecmp(&zToken[2], "identity") == 0)
                                || (strcasecmp(&zToken[2], "last_insert_id") == 0))
                            {
                                m_type_mask |= QUERY_TYPE_MASTER_READ;
                            }
                            else
                            {
                                m_type_mask |= QUERY_TYPE_SYSVAR_READ;
                            }
                        }
                    }
                    else
                    {
                        if ((prev_token == TK_EQ) && (pos == QC_TOKEN_LEFT))
                        {
                            m_type_mask |= QUERY_TYPE_USERVAR_WRITE;
                        }
                        else
                        {
                            m_type_mask |= QUERY_TYPE_USERVAR_READ;
                        }
                    }
                }
                else if (zToken[0] != '?')
                {
                    MXS_WARNING("%s reported as VARIABLE.", zToken);
                }
            }
            break;

        default:
            MXS_DEBUG("Token %d not handled explicitly.", pExpr->op);

        // Fallthrough intended.
        case TK_BETWEEN:
        case TK_CASE:
        case TK_EXISTS:
        case TK_FUNCTION:
        case TK_IN:
        case TK_SELECT:
            switch (pExpr->op)
            {
            case TK_EQ:
            case TK_GE:
            case TK_GT:
            case TK_LE:
            case TK_LT:
            case TK_NE:

            case TK_BETWEEN:
            case TK_BITAND:
            case TK_BITOR:
            case TK_CASE:
            case TK_IN:
            case TK_ISNULL:
            case TK_MINUS:
            case TK_NOTNULL:
            case TK_PLUS:
            case TK_SLASH:
            case TK_STAR:
                {
                    int i = update_function_info(pAliases,
                                                 get_token_symbol(pExpr->op),
                                                 pExclude);

                    if (i != -1)
                    {
                        vector<QC_FIELD_INFO>& fields = m_function_field_usage[i];

                        if (pExpr->pLeft)
                        {
                            update_function_fields(pAliases, pExpr->pLeft, pExclude, fields);
                        }

                        if (pExpr->pRight)
                        {
                            update_function_fields(pAliases, pExpr->pRight, pExclude, fields);
                        }

                        if (fields.size() != 0)
                        {
                            QC_FUNCTION_INFO& info = m_function_infos[i];

                            info.fields = &fields[0];
                            info.n_fields = fields.size();
                        }
                    }
                }
                break;

            case TK_REM:
                if (m_sql_mode == QC_SQL_MODE_ORACLE)
                {
                    if ((pLeft && (pLeft->op == TK_ID))
                        && (pRight && (pRight->op == TK_ID))
                        && (strcasecmp(pLeft->u.zToken, "sql") == 0)
                        && (strcasecmp(pRight->u.zToken, "rowcount") == 0))
                    {
                        char sqlrowcount[13];   // strlen("sql") + strlen("%") + strlen("rowcount") + 1
                        sprintf(sqlrowcount, "%s%%%s", pLeft->u.zToken, pRight->u.zToken);

                        update_function_info(pAliases, sqlrowcount, pExclude);

                        pLeft = NULL;
                        pRight = NULL;
                    }
                    else
                    {
                        update_function_info(pAliases, get_token_symbol(pExpr->op), pExclude);
                    }
                }
                else
                {
                    update_function_info(pAliases, get_token_symbol(pExpr->op), pExclude);
                }
                break;

            case TK_UMINUS:
                switch (this_unit.parse_as)
                {
                case QC_PARSE_AS_DEFAULT:
                    update_function_info(pAliases, get_token_symbol(pExpr->op), pExclude);
                    break;

                case QC_PARSE_AS_103:
                    // In MariaDB 10.3 a unary minus is not considered a function.
                    break;

                default:
                    mxb_assert(!true);
                }
                break;

            case TK_FUNCTION:
                if (zToken)
                {
                    if (strcasecmp(zToken, "last_insert_id") == 0)
                    {
                        m_type_mask |= (QUERY_TYPE_READ | QUERY_TYPE_MASTER_READ);
                    }
                    else if (is_sequence_related_function(zToken))
                    {
                        m_type_mask |= QUERY_TYPE_WRITE;
                        ignore_exprlist = true;
                    }
                    else if (!is_builtin_readonly_function(zToken,
                                                           this_thread.version_major,
                                                           this_thread.version_minor,
                                                           this_thread.version_patch,
                                                           m_sql_mode == QC_SQL_MODE_ORACLE))
                    {
                        m_type_mask |= QUERY_TYPE_WRITE;
                    }

                    // We exclude "row", because we cannot detect all rows the same
                    // way qc_mysqlembedded does.
                    if (!ignore_exprlist && (strcasecmp(zToken, "row") != 0))
                    {
                        update_function_info(pAliases, zToken, pExpr->x.pList, pExclude);
                    }
                }
                break;

            default:
                break;
            }

            if (pLeft)
            {
                update_field_infos(pAliases, context, pExpr->op, pExpr->pLeft, QC_TOKEN_LEFT, pExclude);
            }

            if (pRight)
            {
                update_field_infos(pAliases, context, pExpr->op, pExpr->pRight, QC_TOKEN_RIGHT, pExclude);
            }

            if (pExpr->x.pList)
            {
                switch (pExpr->op)
                {
                case TK_FUNCTION:
                    if (!ignore_exprlist)
                    {
                        update_field_infos_from_exprlist(pAliases, context, pExpr->x.pList, pExclude);
                    }
                    break;

                case TK_BETWEEN:
                case TK_CASE:
                case TK_EXISTS:
                case TK_IN:
                case TK_SELECT:
                    {
                        const char* zName = NULL;

                        switch (pExpr->op)
                        {
                        case TK_BETWEEN:
                        case TK_CASE:
                        case TK_IN:
                            zName = get_token_symbol(pExpr->op);
                            break;
                        }

                        if (pExpr->flags & EP_xIsSelect)
                        {
                            mxb_assert(pAliases);
                            update_field_infos_from_subselect(*pAliases, context, pExpr->x.pSelect, pExclude);


                            if (zName)
                            {
                                update_function_info(pAliases,
                                                     zName,
                                                     pExpr->x.pSelect->pEList,
                                                     pExclude);
                            }
                        }
                        else
                        {
                            update_field_infos_from_exprlist(pAliases, context, pExpr->x.pList, pExclude);

                            if (zName)
                            {
                                update_function_info(pAliases,
                                                     zName,
                                                     pExpr->x.pList,
                                                     pExclude);
                            }
                        }
                    }
                    break;
                }
            }
            break;
        }
    }

    static bool get_field_name(const Expr* pExpr,
                               const char** pzDatabase,
                               const char** pzTable,
                               const char** pzColumn)
    {
        const char*& zDatabase = *pzDatabase;
        const char*& zTable = *pzTable;
        const char*& zColumn = *pzColumn;

        zDatabase = NULL;
        zTable = NULL;
        zColumn = NULL;

        if (pExpr->op == TK_ASTERISK)
        {
            zColumn = (char*)"*";
        }
        else if (pExpr->op == TK_ID)
        {
            // select a from...
            zColumn = pExpr->u.zToken;
        }
        else if (pExpr->op == TK_DOT)
        {
            if (pExpr->pLeft->op == TK_ID
                && (pExpr->pRight->op == TK_ID || pExpr->pRight->op == TK_ASTERISK))
            {
                // select a.b from...
                zTable = pExpr->pLeft->u.zToken;
                if (pExpr->pRight->op == TK_ID)
                {
                    zColumn = pExpr->pRight->u.zToken;
                }
                else
                {
                    zColumn = (char*)"*";
                }
            }
            else if (pExpr->pLeft->op == TK_ID
                     && pExpr->pRight->op == TK_DOT
                     && pExpr->pRight->pLeft->op == TK_ID
                     && (pExpr->pRight->pRight->op == TK_ID || pExpr->pRight->pRight->op == TK_ASTERISK))
            {
                // select a.b.c from...
                zDatabase = pExpr->pLeft->u.zToken;
                zTable = pExpr->pRight->pLeft->u.zToken;
                if (pExpr->pRight->pRight->op == TK_ID)
                {
                    zColumn = pExpr->pRight->pRight->u.zToken;
                }
                else
                {
                    zColumn = (char*)"*";
                }
            }
        }
        else if (pExpr->op == TK_STRING)
        {
            if (this_thread.options & QC_OPTION_STRING_ARG_AS_FIELD)
            {
                zColumn = pExpr->u.zToken;
            }
        }

        if (zColumn)
        {
            if ((pExpr->flags & EP_DblQuoted) == 0)
            {
                if ((strcasecmp(zColumn, "true") == 0) || (strcasecmp(zColumn, "false") == 0))
                {
                    zDatabase = NULL;
                    zTable = NULL;
                    zColumn = NULL;
                }
            }
        }

        return zColumn != NULL;
    }

    void update_field_infos_from_expr(QcAliases* pAliases,
                                      uint32_t context,
                                      const Expr* pExpr,
                                      const ExprList* pExclude)
    {
        const char* zDatabase;
        const char* zTable;
        const char* zColumn;

        if (must_check_sequence_related_functions() || must_collect_fields())
        {
            if (get_field_name(pExpr, &zDatabase, &zTable, &zColumn))
            {
                update_field_info(pAliases, context, zDatabase, zTable, zColumn, pExclude);
            }
        }
    }

    void update_field_infos_from_column(QcAliases* pAliases,
                                        uint32_t context,
                                        const char* zColumn,
                                        const ExprList* pExclude)
    {
        if (must_check_sequence_related_functions() || must_collect_fields())
        {
            update_field_info(pAliases, context, nullptr, nullptr, zColumn, pExclude);
        }
    }

    void update_field_infos_from_exprlist(QcAliases* pAliases,
                                          uint32_t context,
                                          const ExprList* pEList,
                                          const ExprList* pExclude)
    {
        for (int i = 0; i < pEList->nExpr; ++i)
        {
            ExprList::ExprList_item* pItem = &pEList->a[i];

            update_field_infos(pAliases, context, 0, pItem->pExpr, QC_TOKEN_MIDDLE, pExclude);
        }
    }

    void update_field_infos_from_idlist(QcAliases* pAliases,
                                        uint32_t context,
                                        const IdList* pIds,
                                        const ExprList* pExclude)
    {
        if (must_check_sequence_related_functions() || must_collect_fields())
        {
            for (int i = 0; i < pIds->nId; ++i)
            {
                IdList::IdList_item* pItem = &pIds->a[i];

                update_field_info(pAliases, context, NULL, NULL, pItem->zName, pExclude);
            }
        }
    }

    enum compound_approach_t
    {
        ANALYZE_COMPOUND_SELECTS,
        IGNORE_COMPOUND_SELECTS
    };

    void update_field_infos_from_select(QcAliases& aliases,
                                        uint32_t context,
                                        const Select* pSelect,
                                        const ExprList* pExclude,
                                        compound_approach_t compound_approach = ANALYZE_COMPOUND_SELECTS)
    {
        if (pSelect->pSrc)
        {
            const SrcList* pSrc = pSelect->pSrc;

            for (int i = 0; i < pSrc->nSrc; ++i)
            {
                if (pSrc->a[i].zName)
                {
                    update_names(pSrc->a[i].zDatabase, pSrc->a[i].zName, pSrc->a[i].zAlias, &aliases);
                }

                if (pSrc->a[i].pSelect)
                {
                    update_field_infos_from_select(aliases, context | QC_FIELD_SUBQUERY, pSrc->a[i].pSelect, pExclude);
                }

#ifdef QC_COLLECT_NAMES_FROM_USING
                // With this enabled, the affected fields of
                //    select * from (t1 as t2 left join t1 as t3 using (a)), t1;
                // will be "* a", otherwise "*". However, that "a" is used in the join
                // does not reveal its value, right?
                if (pSrc->a[i].pUsing)
                {
                    update_field_infos_from_idlist(this, aliases, pSrc->a[i].pUsing, 0, pSelect->pEList);
                }
#endif
            }
        }

        if (pSelect->pEList)
        {
            update_field_infos_from_exprlist(&aliases, context, pSelect->pEList, NULL);
        }

        if (pSelect->pWhere)
        {
            m_has_clause = true;
            update_field_infos(&aliases,
                               context,
                               0,
                               pSelect->pWhere,
                               QC_TOKEN_MIDDLE,
                               pSelect->pEList);
        }

        if (pSelect->pGroupBy)
        {
            update_field_infos_from_exprlist(&aliases,
                                             context,
                                             pSelect->pGroupBy,
                                             pSelect->pEList);
        }

        if (pSelect->pHaving)
        {
            m_has_clause = true;
#if defined (COLLECT_HAVING_AS_WELL)
            // A HAVING clause can only refer to fields that already have been
            // mentioned. Consequently, they need not be collected.
            update_field_infos(aliases, 0, pSelect->pHaving, 0, QC_TOKEN_MIDDLE, pSelect->pEList);
#endif
        }

        if (pSelect->pWith)
        {
            update_field_infos_from_with(&aliases, context, pSelect->pWith);
        }

        if (compound_approach == ANALYZE_COMPOUND_SELECTS)
        {
            if (((pSelect->op == TK_UNION) || (pSelect->op == TK_ALL)) && pSelect->pPrior)
            {
                const Select* pPrior = pSelect->pPrior;

                while (pPrior)
                {
                    uint32_t ctx = context;

                    if (!pPrior->pPrior)
                    {
                        // The fields in the first select in a UNION are not considered to
                        // be in a union. Those names will be visible in the resultset.
                        ctx &= ~QC_FIELD_UNION;
                    }

                    QcAliases aliases2(aliases);

                    update_field_infos_from_select(aliases2,
                                                   ctx,
                                                   pPrior,
                                                   pExclude,
                                                   IGNORE_COMPOUND_SELECTS);
                    pPrior = pPrior->pPrior;
                }
            }
        }
    }

    void update_field_infos_from_subselect(const QcAliases& existing_aliases,
                                           uint32_t context,
                                           const Select* pSelect,
                                           const ExprList* pExclude,
                                           compound_approach_t compound_approach = ANALYZE_COMPOUND_SELECTS)
    {
        QcAliases aliases(existing_aliases);

        context |= QC_FIELD_SUBQUERY;

        update_field_infos_from_select(aliases, context, pSelect, pExclude, compound_approach);
    }

    void update_field_infos_from_with(QcAliases* pAliases, uint32_t context, const With* pWith)
    {
        for (int i = 0; i < pWith->nCte; ++i)
        {
            const With::Cte* pCte = &pWith->a[i];

            if (pCte->pSelect)
            {
                mxb_assert(pAliases);
                update_field_infos_from_subselect(*pAliases, context, pCte->pSelect, NULL);
            }
        }
    }

    void update_names_from_srclist(QcAliases* pAliases,
                                   const SrcList* pSrc)
    {
        for (int i = 0; i < pSrc->nSrc; ++i)
        {
            if (pSrc->a[i].zName)
            {
                update_names(pSrc->a[i].zDatabase, pSrc->a[i].zName, pSrc->a[i].zAlias, pAliases);
            }

            if (pSrc->a[i].pSelect && pSrc->a[i].pSelect->pSrc)
            {
                update_names_from_srclist(pAliases, pSrc->a[i].pSelect->pSrc);
            }
        }
    }

    static void update_function_fields(const QcAliases* pAliases,
                                       const char* zDatabase,
                                       const char* zTable,
                                       const char* zColumn,
                                       vector<QC_FIELD_INFO>& fields)
    {
        mxb_assert(zColumn);

        honour_aliases(pAliases, &zDatabase, &zTable);

        MatchFieldName<QC_FIELD_INFO> predicate(zDatabase, zTable, zColumn);

        vector<QC_FIELD_INFO>::iterator i = find_if(fields.begin(), fields.end(), predicate);

        if (i == fields.end())      // Not present
        {
            // TODO: Add exclusion?
            QC_FIELD_INFO item;

            item.database = zDatabase ? MXS_STRDUP(zDatabase) : NULL;
            item.table = zTable ? MXS_STRDUP(zTable) : NULL;
            item.column = MXS_STRDUP(zColumn);

            if (item.column)
            {
                fields.push_back(item);
            }
        }
    }

    static void update_function_fields(const QcAliases* pAliases,
                                       const Expr* pExpr,
                                       const ExprList* pExclude,
                                       vector<QC_FIELD_INFO>& fields)
    {
        const char* zDatabase;
        const char* zTable;
        const char* zColumn;

        if (get_field_name(pExpr, &zDatabase, &zTable, &zColumn))
        {
            if (!zDatabase && !zTable && pExclude)
            {
                for (int i = 0; i < pExclude->nExpr; ++i)
                {
                    ExprList::ExprList_item* pItem = &pExclude->a[i];

                    if (pItem->zName && (strcasecmp(pItem->zName, zColumn) == 0))
                    {
                        get_field_name(pItem->pExpr, &zDatabase, &zTable, &zColumn);
                        break;
                    }
                }
            }

            if (zColumn)
            {
                update_function_fields(pAliases, zDatabase, zTable, zColumn, fields);
            }
        }
    }

    static void update_function_fields(const QcAliases* pAliases,
                                       const ExprList*  pEList,
                                       const ExprList*  pExclude,
                                       vector<QC_FIELD_INFO>& fields)
    {
        for (int i = 0; i < pEList->nExpr; ++i)
        {
            ExprList::ExprList_item* pItem = &pEList->a[i];

            update_function_fields(pAliases, pItem->pExpr, pExclude, fields);
        }
    }

    int update_function_info(const QcAliases* pAliases,
                             const char* name,
                             const Expr* pExpr,
                             const ExprList* pEList,
                             const ExprList* pExclude)

    {
        mxb_assert(name);
        mxb_assert((!pExpr && !pEList) || (pExpr && !pEList) || (!pExpr && pEList));

        if (!(m_collect & QC_COLLECT_FUNCTIONS) || (m_collected & QC_COLLECT_FUNCTIONS))
        {
            // If function information should not be collected, or if function information
            // has already been collected, we just return.
            return -1;
        }

        name = map_function_name(m_pFunction_name_mappings, name);

        QC_FUNCTION_INFO item = {(char*)name};

        size_t i;
        for (i = 0; i < m_function_infos.size(); ++i)
        {
            QC_FUNCTION_INFO& function_info = m_function_infos[i];

            if (strcasecmp(item.name, function_info.name) == 0)
            {
                break;
            }
        }

        if (i == m_function_infos.size())   // If true, the function was not present already.
        {
            mxb_assert(item.name);
            item.name = MXS_STRDUP(item.name);

            if (item.name)
            {
                m_function_infos.reserve(m_function_infos.size() + 1);
                m_function_field_usage.reserve(m_function_field_usage.size() + 1);

                m_function_infos.push_back(item);
                m_function_field_usage.resize(m_function_field_usage.size() + 1);
            }
        }

        if (pExpr || pEList)
        {
            vector<QC_FIELD_INFO>& fields = m_function_field_usage[i];

            if (pExpr)
            {
                update_function_fields(pAliases, pExpr, pExclude, fields);
            }
            else
            {
                update_function_fields(pAliases, pEList, pExclude, fields);
            }

            QC_FUNCTION_INFO& info = m_function_infos[i];

            if (fields.size() != 0)
            {
                info.fields = &fields[0];
                info.n_fields = fields.size();
            }
        }

        return i;
    }

    int update_function_info(const QcAliases* pAliases,
                             const char* name,
                             const Expr* pExpr,
                             const ExprList* pExclude)

    {
        return update_function_info(pAliases, name, pExpr, NULL, pExclude);
    }

    int update_function_info(const QcAliases* pAliases,
                             const char* name,
                             const ExprList* pEList,
                             const ExprList* pExclude)
    {
        return update_function_info(pAliases, name, NULL, pEList, pExclude);
    }

    int update_function_info(const QcAliases* pAliases,
                             const char* name,
                             const ExprList* pExclude)
    {
        return update_function_info(pAliases, name, NULL, NULL, pExclude);
    }

    //
    // sqlite3 callbacks
    //

    void mxs_sqlite3AlterFinishAddColumn(Parse* pParse, Token* pToken)
    {
        mxb_assert(this_thread.initialized);

        m_status = QC_QUERY_PARSED;
        m_type_mask = QUERY_TYPE_WRITE;
        m_operation = QUERY_OP_ALTER;
    }

    void mxs_sqlite3AlterBeginAddColumn(Parse* pParse, SrcList* pSrcList)
    {
        mxb_assert(this_thread.initialized);

        update_names_from_srclist(NULL, pSrcList);

        exposed_sqlite3SrcListDelete(pParse->db, pSrcList);
    }

    void mxs_sqlite3Analyze(Parse* pParse, SrcList* pSrcList)
    {
        mxb_assert(this_thread.initialized);

        m_status = QC_QUERY_PARSED;
        m_type_mask = QUERY_TYPE_WRITE;

        update_names_from_srclist(NULL, pSrcList);

        exposed_sqlite3SrcListDelete(pParse->db, pSrcList);
    }

    void mxs_sqlite3BeginTransaction(Parse* pParse, int token, int type)
    {
        mxb_assert(this_thread.initialized);

        if ((m_sql_mode != QC_SQL_MODE_ORACLE) || (token == TK_START))
        {
            m_status = QC_QUERY_PARSED;
            m_type_mask = QUERY_TYPE_BEGIN_TRX | type;
        }
    }

    void mxs_sqlite3BeginTrigger(Parse* pParse,       /* The parse context of the CREATE TRIGGER statement */
                                 Token* pName1,       /* The name of the trigger */
                                 Token* pName2,       /* The name of the trigger */
                                 int tr_tm,           /* One of TK_BEFORE, TK_AFTER, TK_INSTEAD */
                                 int op,              /* One of TK_INSERT, TK_UPDATE, TK_DELETE */
                                 IdList* pColumns,    /* column list if this is an UPDATE OF trigger */
                                 SrcList* pTableName, /* The name of the table/view the trigger applies to */
                                 Expr* pWhen,         /* WHEN clause */
                                 int   isTemp,        /* True if the TEMPORARY keyword is present */
                                 int   noErr)         /* Suppress errors if the trigger already exists */
    {
        mxb_assert(this_thread.initialized);

        m_status = QC_QUERY_PARSED;
        m_type_mask = QUERY_TYPE_WRITE;

        if (pTableName)
        {
            for (size_t i = 0; i < pTableName->nAlloc; ++i)
            {
                const SrcList::SrcList_item* pItem = &pTableName->a[i];

                if (pItem->zName)
                {
                    update_names(pItem->zDatabase, pItem->zName, pItem->zAlias, NULL);
                }
            }
        }

        // We need to call this, otherwise finish trigger will not be called.
        exposed_sqlite3BeginTrigger(pParse,
                                    pName1,
                                    pName2,
                                    tr_tm,
                                    op,
                                    pColumns,
                                    pTableName,
                                    pWhen,
                                    isTemp,
                                    noErr);
    }

    void mxs_sqlite3CommitTransaction(Parse* pParse)
    {
        mxb_assert(this_thread.initialized);

        m_status = QC_QUERY_PARSED;
        m_type_mask = QUERY_TYPE_COMMIT;
    }

    void mxs_sqlite3CreateIndex(Parse* pParse,      /* All information about this parse */
                                Token* pName1,      /* First part of index name. May be NULL */
                                Token* pName2,      /* Second part of index name. May be NULL */
                                SrcList* pTblName,  /* Table to index. Use pParse->pNewTable if 0 */
                                ExprList* pList,    /* A list of columns to be indexed */
                                int onError,        /* OE_Abort, OE_Ignore, OE_Replace, or OE_None */
                                Token* pStart,      /* The CREATE token that begins this statement */
                                Expr*  pPIWhere,    /* WHERE clause for partial indices */
                                int sortOrder,      /* Sort order of primary key when pList==NULL */
                                int ifNotExist)     /* Omit error if index already exists */
    {
        mxb_assert(this_thread.initialized);

        m_status = QC_QUERY_PARSED;
        m_type_mask = QUERY_TYPE_WRITE;
        m_operation = QUERY_OP_CREATE;

        if (pTblName)
        {
            update_names_from_srclist(NULL, pTblName);
        }
        else if (pParse->pNewTable)
        {
            update_names(NULL, pParse->pNewTable->zName, NULL, NULL);
        }

        exposed_sqlite3ExprDelete(pParse->db, pPIWhere);
        exposed_sqlite3ExprListDelete(pParse->db, pList);
        exposed_sqlite3SrcListDelete(pParse->db, pTblName);
    }

    void mxs_sqlite3CreateView(Parse* pParse,       /* The parsing context */
                               Token* pBegin,       /* The CREATE token that begins the statement */
                               Token* pName1,       /* The token that holds the name of the view */
                               Token* pName2,       /* The token that holds the name of the view */
                               ExprList* pCNames,   /* Optional list of view column names */
                               Select*   pSelect,   /* A SELECT statement that will become the new view */
                               int isTemp,          /* TRUE for a TEMPORARY view */
                               int noErr)           /* Suppress error messages if VIEW already exists */
    {
        mxb_assert(this_thread.initialized);

        m_status = QC_QUERY_PARSED;
        m_type_mask = QUERY_TYPE_WRITE;
        m_operation = QUERY_OP_CREATE;

        const Token* pName = pName2->z ? pName2 : pName1;
        const Token* pDatabase = pName2->z ? pName1 : NULL;

        char name[pName->n + 1];
        strncpy(name, pName->z, pName->n);
        name[pName->n] = 0;

        QcAliases aliases;

        if (pDatabase)
        {
            char database[pDatabase->n + 1];
            strncpy(database, pDatabase->z, pDatabase->n);
            database[pDatabase->n] = 0;

            update_names(database, name, NULL, &aliases);
        }
        else
        {
            update_names(NULL, name, NULL, &aliases);
        }

        if (pSelect)
        {
            uint32_t context = 0;
            update_field_infos_from_select(aliases, context, pSelect, NULL);
        }

        exposed_sqlite3ExprListDelete(pParse->db, pCNames);
        // pSelect is deleted in parse.y
    }

    void mxs_sqlite3DeleteFrom(Parse* pParse, SrcList* pTabList, Expr* pWhere, SrcList* pUsing)
    {
        mxb_assert(this_thread.initialized);

        m_status = QC_QUERY_PARSED;

        if (m_operation != QUERY_OP_EXPLAIN)
        {
            m_type_mask = QUERY_TYPE_WRITE;
            m_operation = QUERY_OP_DELETE;
            m_has_clause = pWhere ? true : false;

            QcAliases aliases;

            if (pUsing)
            {
                // Walk through the using declaration and update
                // table and database names.
                for (int i = 0; i < pUsing->nSrc; ++i)
                {
                    const SrcList::SrcList_item* pItem = &pUsing->a[i];

                    update_names(pItem->zDatabase, pItem->zName, pItem->zAlias, &aliases);
                }

                // Walk through the tablenames while excluding alias
                // names from the using declaration.
                for (int i = 0; i < pTabList->nSrc; ++i)
                {
                    const SrcList::SrcList_item* pTable = &pTabList->a[i];
                    mxb_assert(pTable->zName);
                    int j = 0;
                    bool isSame = false;

                    do
                    {
                        SrcList::SrcList_item* pItem = &pUsing->a[j++];

                        if (strcasecmp(pTable->zName, pItem->zName) == 0)
                        {
                            isSame = true;
                        }
                        else if (pItem->zAlias && (strcasecmp(pTable->zName, pItem->zAlias) == 0))
                        {
                            isSame = true;
                        }
                    }
                    while (!isSame && (j < pUsing->nSrc));

                    if (!isSame)
                    {
                        // No alias name, update the table name.
                        update_names(pTable->zDatabase, pTable->zName, NULL, &aliases);
                    }
                }
            }
            else
            {
                update_names_from_srclist(&aliases, pTabList);
            }

            if (pWhere)
            {
                uint32_t context = 0;
                update_field_infos(&aliases, context, 0, pWhere, QC_TOKEN_MIDDLE, 0);
            }
        }

        exposed_sqlite3ExprDelete(pParse->db, pWhere);
        exposed_sqlite3SrcListDelete(pParse->db, pTabList);
        exposed_sqlite3SrcListDelete(pParse->db, pUsing);
    }

    void mxs_sqlite3DropIndex(Parse* pParse, SrcList* pName, SrcList* pTable, int bits)
    {
        mxb_assert(this_thread.initialized);

        m_status = QC_QUERY_PARSED;
        m_type_mask = QUERY_TYPE_WRITE;
        m_operation = QUERY_OP_DROP;

        update_names_from_srclist(NULL, pTable);

        exposed_sqlite3SrcListDelete(pParse->db, pName);
        exposed_sqlite3SrcListDelete(pParse->db, pTable);
    }

    void mxs_sqlite3DropTable(Parse* pParse, SrcList* pName, int isView, int noErr, int isTemp)
    {
        mxb_assert(this_thread.initialized);

        m_status = QC_QUERY_PARSED;
        m_type_mask = QUERY_TYPE_WRITE;
        m_operation = QUERY_OP_DROP;
        if (!isView)
        {
            m_is_drop_table = true;
        }
        update_names_from_srclist(NULL, pName);

        exposed_sqlite3SrcListDelete(pParse->db, pName);
    }

    void mxs_sqlite3EndTable(Parse* pParse,     /* Parse context */
                             Token* pCons,      /* The ',' token after the last column defn. */
                             Token* pEnd,       /* The ')' before options in the CREATE TABLE */
                             u8 tabOpts,        /* Extra table options. Usually 0. */
                             Select* pSelect,   /* Select from a "CREATE ... AS SELECT" */
                             SrcList* pOldTable)/* The old table in "CREATE ... LIKE OldTable" */
    {
        mxb_assert(this_thread.initialized);

        if (pSelect)
        {
            QcAliases aliases;
            uint32_t context = 0;
            update_field_infos_from_select(aliases, context, pSelect, NULL);
        }
        else if (pOldTable)
        {
            update_names_from_srclist(NULL, pOldTable);
            exposed_sqlite3SrcListDelete(pParse->db, pOldTable);
        }
    }

    void mxs_sqlite3Insert(Parse* pParse,
                           SrcList* pTabList,
                           Select*  pSelect,
                           IdList*  pColumns,
                           int onError,
                           ExprList* pSet)
    {
        mxb_assert(this_thread.initialized);

        m_status = QC_QUERY_PARSED;

        if (m_operation != QUERY_OP_EXPLAIN)
        {
            m_type_mask = QUERY_TYPE_WRITE;
            m_operation = QUERY_OP_INSERT;
            mxb_assert(pTabList);
            mxb_assert(pTabList->nSrc >= 1);

            QcAliases aliases;
            uint32_t context = 0;

            update_names_from_srclist(&aliases, pTabList);

            if (pColumns)
            {
                update_field_infos_from_idlist(&aliases, context, pColumns, NULL);

                int i = update_function_info(&aliases, "=", NULL);

                if (i != -1)
                {
                    vector<QC_FIELD_INFO>& fields = m_function_field_usage[i];

                    for (int j = 0; j < pColumns->nId; ++j)
                    {
                        update_function_fields(&aliases, NULL, NULL, pColumns->a[j].zName, fields);
                    }

                    if (fields.size() != 0)
                    {
                        QC_FUNCTION_INFO& info = m_function_infos[i];

                        info.fields = &fields[0];
                        info.n_fields = fields.size();
                    }
                }
            }

            if (pSelect)
            {
                update_field_infos_from_select(aliases, context, pSelect, NULL);
            }

            if (pSet)
            {
                update_field_infos_from_exprlist(&aliases, context, pSet, NULL);
            }
        }

        exposed_sqlite3SrcListDelete(pParse->db, pTabList);
        exposed_sqlite3IdListDelete(pParse->db, pColumns);
        exposed_sqlite3ExprListDelete(pParse->db, pSet);
        exposed_sqlite3SelectDelete(pParse->db, pSelect);
    }

    void mxs_sqlite3RollbackTransaction(Parse* pParse)
    {
        mxb_assert(this_thread.initialized);

        m_status = QC_QUERY_PARSED;
        m_type_mask = QUERY_TYPE_ROLLBACK;
    }

    void mxs_sqlite3Select(Parse* pParse, Select* p, SelectDest* pDest)
    {
        mxb_assert(this_thread.initialized);

        m_status = QC_QUERY_PARSED;

        if (m_operation != QUERY_OP_EXPLAIN)
        {
            m_operation = QUERY_OP_SELECT;

            maxscaleCollectInfoFromSelect(pParse, p, 0);
        }
        // NOTE: By convention, the select is deleted in parse.y.
    }

    void mxs_sqlite3StartTable(Parse* pParse,   /* Parser context */
                               Token* pName1,   /* First part of the name of the table or view */
                               Token* pName2,   /* Second part of the name of the table or view */
                               int isTemp,      /* True if this is a TEMP table */
                               int isView,      /* True if this is a VIEW */
                               int isVirtual,   /* True if this is a VIRTUAL table */
                               int noErr)       /* Do nothing if table already exists */
    {
        mxb_assert(this_thread.initialized);

        m_status = QC_QUERY_PARSED;
        m_operation = QUERY_OP_CREATE;
        m_type_mask = QUERY_TYPE_WRITE;

        if (isTemp)
        {
            m_type_mask |= QUERY_TYPE_CREATE_TMP_TABLE;
        }

        const Token* pName = pName2->z ? pName2 : pName1;
        const Token* pDatabase = pName2->z ? pName1 : NULL;

        char name[pName->n + 1];
        strncpy(name, pName->z, pName->n);
        name[pName->n] = 0;

        if (pDatabase)
        {
            char database[pDatabase->n + 1];
            strncpy(database, pDatabase->z, pDatabase->n);
            database[pDatabase->n] = 0;

            update_names(database, name, NULL, NULL);
        }
        else
        {
            update_names(NULL, name, NULL, NULL);
        }

        if (m_collect & QC_COLLECT_TABLES)
        {
            // If information is collected in several passes, then we may
            // this information already.
            if (!m_zCreated_table_name)
            {
                m_zCreated_table_name = MXS_STRDUP(m_table_names[0]);
                MXS_ABORT_IF_NULL(m_zCreated_table_name);
            }
            else
            {
                mxb_assert(m_collect != m_collected);
                mxb_assert(strcmp(m_zCreated_table_name, m_table_names[0]) == 0);
            }
        }
    }

    void mxs_sqlite3Update(Parse* pParse, SrcList* pTabList, ExprList* pChanges, Expr* pWhere, int onError)
    {
        mxb_assert(this_thread.initialized);

        m_status = QC_QUERY_PARSED;

        if (m_operation != QUERY_OP_EXPLAIN)
        {
            QcAliases aliases;
            uint32_t context = 0;

            m_type_mask = QUERY_TYPE_WRITE;
            m_operation = QUERY_OP_UPDATE;
            update_names_from_srclist(&aliases, pTabList);
            m_has_clause = (pWhere ? true : false);

            if (pChanges)
            {
                for (int i = 0; i < pChanges->nExpr; ++i)
                {
                    ExprList::ExprList_item* pItem = &pChanges->a[i];

                    update_field_infos(&aliases,
                                       context,
                                       0,
                                       pItem->pExpr,
                                       QC_TOKEN_MIDDLE,
                                       NULL);
                }
            }

            if (pWhere)
            {
                update_field_infos(&aliases, context, 0, pWhere, QC_TOKEN_MIDDLE, pChanges);
            }
        }

        exposed_sqlite3SrcListDelete(pParse->db, pTabList);
        exposed_sqlite3ExprListDelete(pParse->db, pChanges);
        exposed_sqlite3ExprDelete(pParse->db, pWhere);
    }

    void mxs_sqlite3Savepoint(Parse* pParse, int op, Token* pName)
    {
        mxb_assert(this_thread.initialized);

        m_status = QC_QUERY_PARSED;
        m_type_mask = QUERY_TYPE_WRITE;
    }

    void maxscaleCollectInfoFromSelect(Parse* pParse, Select* pSelect, int sub_select)
    {
        mxb_assert(this_thread.initialized);

        if (pSelect->pInto)
        {
            const ExprList* pInto = pSelect->pInto;
            mxb_assert(pInto->nExpr >= 1);

            if ((pInto->nExpr == 1)
                && (pInto->a[0].zName)
                && ((strcmp(pInto->a[0].zName, ":DUMPFILE:") == 0)
                    || (strcmp(pInto->a[0].zName, ":OUTFILE:") == 0)))
            {
                // If there is exactly one expression that has a name that is either
                // ":DUMPFILE:" or ":OUTFILE:" then it's a SELECT ... INTO OUTFILE|DUMPFILE
                // and the statement needs to go to master.
                // See in parse.y, the rule for select_into.
                m_type_mask = QUERY_TYPE_WRITE;
            }
            else
            {
                // If there's a single variable, then it's a write.
                // mysql embedded considers it a system var write.
                m_type_mask = QUERY_TYPE_GSYSVAR_WRITE;
            }

            // Also INTO {OUTFILE|DUMPFILE} will be typed as QUERY_TYPE_GSYSVAR_WRITE.
        }
        else
        {
            // Only if the type has explicitly been set to QUERY_TYPE_WRITE
            // we don't force it to QUERY_TYPE_READ but with other bits we do.
            // This is something of kludge to ensure continued compatibility
            // with qc_mysqlembedded.
            if (m_type_mask != QUERY_TYPE_WRITE)
            {
                m_type_mask = QUERY_TYPE_READ;
            }
        }

        QcAliases aliases;
        uint32_t context = (pSelect->op == TK_UNION && pSelect->pPrior) ? QC_FIELD_UNION : 0;
        update_field_infos_from_select(aliases, context, pSelect, NULL);
    }

    void maxscaleAlterTable(Parse* pParse,              /* Parser context. */
                            mxs_alter_t command,
                            SrcList* pSrc,              /* The table to rename. */
                            Token*   pName)             /* The new table name (RENAME). */
    {
        mxb_assert(this_thread.initialized);

        m_status = QC_QUERY_PARSED;
        m_type_mask = QUERY_TYPE_WRITE;
        m_operation = QUERY_OP_ALTER;

        switch (command)
        {
        case MXS_ALTER_DISABLE_KEYS:
            update_names_from_srclist(NULL, pSrc);
            break;

        case MXS_ALTER_ENABLE_KEYS:
            update_names_from_srclist(NULL, pSrc);
            break;

        case MXS_ALTER_RENAME:
            update_names_from_srclist(NULL, pSrc);
            break;

        default:
            ;
        }

        exposed_sqlite3SrcListDelete(pParse->db, pSrc);
    }

    void maxscaleCall(Parse* pParse, SrcList* pName, ExprList* pExprList)
    {
        mxb_assert(this_thread.initialized);

        m_status = QC_QUERY_PARSED;
        m_type_mask = QUERY_TYPE_WRITE;
        m_operation = QUERY_OP_CALL;

        if (pExprList)
        {
            QcAliases aliases;
            uint32_t context = 0;
            update_field_infos_from_exprlist(&aliases, context, pExprList, NULL);
        }

        exposed_sqlite3SrcListDelete(pParse->db, pName);
        exposed_sqlite3ExprListDelete(pParse->db, pExprList);
    }

    void maxscaleCheckTable(Parse* pParse, SrcList* pTables)
    {
        mxb_assert(this_thread.initialized);

        m_status = QC_QUERY_PARSED;
        m_type_mask = QUERY_TYPE_WRITE;

        update_names_from_srclist(NULL, pTables);

        exposed_sqlite3SrcListDelete(pParse->db, pTables);
    }

    void maxscaleCreateSequence(Parse* pParse, Token* pDatabase, Token* pTable)
    {
        mxb_assert(this_thread.initialized);

        m_status = QC_QUERY_PARSED;

        const char* zDatabase = NULL;
        char database[pDatabase ? pDatabase->n + 1 : 1];

        if (pDatabase)
        {
            strncpy(database, pDatabase->z, pDatabase->n);
            database[pDatabase->n] = 0;

            zDatabase = database;
        }

        char table[pTable->n + 1];
        strncpy(table, pTable->z, pTable->n);
        table[pTable->n] = 0;

        update_names(zDatabase, table, NULL, NULL);
    }

    int maxscaleComment()
    {
        // We are regularily parsing if the thread has been initialized.
        // In that case # should be interpreted as the start of a comment,
        // otherwise it should not.
        int regular_parsing = false;

        if (this_thread.initialized)
        {
            regular_parsing = true;

            if (m_status == QC_QUERY_INVALID)
            {
                m_status = QC_QUERY_PARSED;
                m_type_mask = QUERY_TYPE_READ;
            }
        }

        return regular_parsing;
    }

    void maxscaleDeclare(Parse* pParse)
    {
        mxb_assert(this_thread.initialized);

        if (m_sql_mode != QC_SQL_MODE_ORACLE)
        {
            m_status = QC_QUERY_INVALID;
        }
    }

    void maxscaleDeallocate(Parse* pParse, Token* pName)
    {
        mxb_assert(this_thread.initialized);

        m_status = QC_QUERY_PARSED;
        m_type_mask = QUERY_TYPE_DEALLOC_PREPARE;

        // If information is collected in several passes, then we may
        // this information already.
        if (!m_zPrepare_name)
        {
            m_zPrepare_name = (char*)MXS_MALLOC(pName->n + 1);
            if (m_zPrepare_name)
            {
                memcpy(m_zPrepare_name, pName->z, pName->n);
                m_zPrepare_name[pName->n] = 0;
            }
        }
        else
        {
            mxb_assert(m_collect != m_collected);
            mxb_assert(strncmp(m_zPrepare_name, pName->z, pName->n) == 0);
        }
    }

    void maxscaleDo(Parse* pParse, ExprList* pEList)
    {
        mxb_assert(this_thread.initialized);

        m_status = QC_QUERY_PARSED;
        m_type_mask = (QUERY_TYPE_READ | QUERY_TYPE_WRITE);

        exposed_sqlite3ExprListDelete(pParse->db, pEList);
    }

    void maxscaleDrop(Parse* pParse, int what, Token* pDatabase, Token* pName)
    {
        mxb_assert(this_thread.initialized);

        m_status = QC_QUERY_PARSED;
        m_type_mask = QUERY_TYPE_WRITE;
        m_operation = QUERY_OP_DROP;

        switch (what)
        {
        case MXS_DROP_DATABASE:
            {
#ifdef TODO_SPECIFIC_OP_FOR_DROP_DATABASE_ADDED
                // TODO: As there is only QUERY_OP_DROP, you can't be fully
                // TODO: certain what a returned database actually refers to
                // TODO: so better not to provide a name until there is a
                // TODO: specific op.
                char database[pDatabase->n + 1];
                strncpy(database, pDatabase->z, pDatabase->n);
                database[pDatabase->n] = 0;

                update_database_names(database);
#endif
            }
            break;

        case MXS_DROP_SEQUENCE:
            {
                const char* zDatabase = NULL;
                char database[pDatabase ? pDatabase->n + 1 : 1];

                if (pDatabase)
                {
                    strncpy(database, pDatabase->z, pDatabase->n);
                    database[pDatabase->n] = 0;

                    zDatabase = database;
                }

                char table[pName->n + 1];
                strncpy(table, pName->z, pName->n);
                table[pName->n] = 0;

                update_names(zDatabase, table, NULL, NULL);
            }
            break;
        }
    }

    void maxscaleExecute(Parse* pParse, Token* pName, int type_mask)
    {
        mxb_assert(this_thread.initialized);

        m_status = QC_QUERY_PARSED;
        m_type_mask = (QUERY_TYPE_WRITE | type_mask);
        m_operation = QUERY_OP_EXECUTE;

        // If information is collected in several passes, then we may
        // this information already.
        if (!m_zPrepare_name)
        {
            m_zPrepare_name = (char*)MXS_MALLOC(pName->n + 1);
            if (m_zPrepare_name)
            {
                memcpy(m_zPrepare_name, pName->z, pName->n);
                m_zPrepare_name[pName->n] = 0;
            }
        }
        else
        {
            mxb_assert(m_collect != m_collected);
            mxb_assert(strncmp(m_zPrepare_name, pName->z, pName->n) == 0);
        }
    }

    void maxscaleExecuteImmediate(Parse* pParse, Token* pName, ExprSpan* pExprSpan, int type_mask)
    {
        mxb_assert(this_thread.initialized);

        if (m_sql_mode == QC_SQL_MODE_ORACLE)
        {
            // This should be "EXECUTE IMMEDIATE ...", but as "IMMEDIATE" is not
            // checked by the parser we do it here.

            static const char IMMEDIATE[] = "IMMEDIATE";

            if ((pName->n == sizeof(IMMEDIATE) - 1) && (strncasecmp(pName->z, IMMEDIATE, pName->n)) == 0)
            {
                m_status = QC_QUERY_PARSED;
                m_type_mask = (QUERY_TYPE_WRITE | type_mask);
                m_type_mask |= type_check_dynamic_string(pExprSpan->pExpr);
            }
            else
            {
                m_status = QC_QUERY_INVALID;
            }
        }
        else
        {
            m_status = QC_QUERY_INVALID;
        }

        exposed_sqlite3ExprDelete(pParse->db, pExprSpan->pExpr);
    }

    void maxscaleExplain(Parse* pParse, Token* pNext)
    {
        mxb_assert(this_thread.initialized);

        m_status = QC_QUERY_PARSED;
        m_type_mask = QUERY_TYPE_READ;
        m_operation = QUERY_OP_SHOW;

        if (pNext)
        {
            if (pNext->z)
            {
                const char EXTENDED[] = "EXTENDED";
                const char PARTITIONS[] = "PARTITIONS";
                const char FORMAT[] = "FORMAT";
                const char FOR[] = "FOR";

#define MATCHES_KEYWORD(t, k) ((t->n == sizeof(k) - 1) && (strncasecmp(t->z, k, t->n) == 0))

                if (MATCHES_KEYWORD(pNext, EXTENDED)
                    || MATCHES_KEYWORD(pNext, PARTITIONS)
                    || MATCHES_KEYWORD(pNext, FORMAT)
                    || MATCHES_KEYWORD(pNext, FOR))
                {
                    m_operation = QUERY_OP_EXPLAIN;
                }
            }
        }
    }

    void maxscaleFlush(Parse* pParse, Token* pWhat)
    {
        mxb_assert(this_thread.initialized);

        m_status = QC_QUERY_PARSED;
        m_type_mask = QUERY_TYPE_WRITE;
    }

    void maxscaleHandler(Parse* pParse, mxs_handler_t type, SrcList* pFullName, Token* pName)
    {
        mxb_assert(this_thread.initialized);

        m_status = QC_QUERY_PARSED;

        switch (type)
        {
        case MXS_HANDLER_OPEN:
            {
                m_type_mask = QUERY_TYPE_WRITE;

                mxb_assert(pFullName->nSrc == 1);
                const SrcList::SrcList_item* pItem = &pFullName->a[0];

                update_names(pItem->zDatabase, pItem->zName, pItem->zAlias, NULL);
            }
            break;

        case MXS_HANDLER_CLOSE:
            {
                m_type_mask = QUERY_TYPE_WRITE;

                char zName[pName->n + 1];
                strncpy(zName, pName->z, pName->n);
                zName[pName->n] = 0;

                update_names("*any*", zName, NULL, NULL);
            }
            break;

        default:
            mxb_assert(!true);
        }

        exposed_sqlite3SrcListDelete(pParse->db, pFullName);
    }

    void maxscaleLoadData(Parse* pParse, SrcList* pFullName, int local)
    {
        mxb_assert(this_thread.initialized);

        m_status = QC_QUERY_PARSED;
        m_type_mask = QUERY_TYPE_WRITE;
        m_operation = local ? QUERY_OP_LOAD_LOCAL : QUERY_OP_LOAD;

        if (pFullName)
        {
            update_names_from_srclist(NULL, pFullName);

            exposed_sqlite3SrcListDelete(pParse->db, pFullName);
        }
    }

    void maxscaleLock(Parse* pParse, mxs_lock_t type, SrcList* pTables)
    {
        mxb_assert(this_thread.initialized);

        m_status = QC_QUERY_PARSED;
        m_type_mask = QUERY_TYPE_WRITE;

        if (pTables)
        {
            update_names_from_srclist(NULL, pTables);

            exposed_sqlite3SrcListDelete(pParse->db, pTables);
        }
    }

    int maxscaleTranslateKeyword(int token)
    {
        switch (token)
        {
        case TK_CHARSET:
        case TK_DO:
        case TK_HANDLER:
            if (m_sql_mode == QC_SQL_MODE_ORACLE)
            {
                // The keyword is translated, but only if it not used
                // as the first keyword. Matters for DO and HANDLER.
                if (m_keyword_1)
                {
                    token = TK_ID;
                }
            }
            break;

        default:
            break;
        }

        return token;
    }

    /**
     * Register the tokenization of a keyword.
     *
     * @param token A keyword code (check generated parse.h)
     *
     * @return Non-zero if all input should be consumed, 0 otherwise.
     */
    int maxscaleKeyword(int token)
    {
        int rv = 0;

        // This function is called for every keyword the sqlite3 parser encounters.
        // We will store in m_keyword_{1|2} the first and second keyword that
        // are encountered, and when they _are_ encountered, we make an educated
        // deduction about the statement. We can make that deduction only the first
        // (and second) time we see a keyword, so that we don't get confused by a
        // statement like "CREATE TABLE ... AS SELECT ...".
        // Since m_keyword_{1|2} is initialized with 0, well, if it is 0 then
        // we have not seen the {1st|2nd} keyword yet.

        if (!m_keyword_1)
        {
            m_keyword_1 = token;

            switch (m_keyword_1)
            {
            case TK_ALTER:
                m_status = QC_QUERY_TOKENIZED;
                m_type_mask = QUERY_TYPE_WRITE;
                m_operation = QUERY_OP_ALTER;
                break;

            case TK_BEGIN:
            case TK_DECLARE:
            case TK_FOR:
                if (m_sql_mode == QC_SQL_MODE_ORACLE)
                {
                    // The beginning of a BLOCK. We'll assume it is in a single
                    // COM_QUERY packet and hence one GWBUF.
                    m_status = QC_QUERY_TOKENIZED;
                    m_type_mask = QUERY_TYPE_WRITE;
                    // Return non-0 to cause the entire input to be consumed.
                    rv = 1;
                }
                break;

            case TK_CALL:
                m_status = QC_QUERY_TOKENIZED;
                m_type_mask = QUERY_TYPE_WRITE;
                break;

            case TK_CREATE:
                m_status = QC_QUERY_TOKENIZED;
                m_type_mask = QUERY_TYPE_WRITE;
                m_operation = QUERY_OP_CREATE;
                break;

            case TK_DELETE:
                m_status = QC_QUERY_TOKENIZED;
                m_type_mask = QUERY_TYPE_WRITE;
                m_operation = QUERY_OP_DELETE;
                break;

            case TK_DESC:
                m_status = QC_QUERY_TOKENIZED;
                m_type_mask = QUERY_TYPE_READ;
                m_operation = QUERY_OP_EXPLAIN;
                break;

            case TK_DROP:
                m_status = QC_QUERY_TOKENIZED;
                m_type_mask = QUERY_TYPE_WRITE;
                m_operation = QUERY_OP_DROP;
                break;

            case TK_EXECUTE:
                m_status = QC_QUERY_TOKENIZED;
                m_type_mask = QUERY_TYPE_WRITE;
                break;

            case TK_EXPLAIN:
                m_status = QC_QUERY_TOKENIZED;
                m_type_mask = QUERY_TYPE_READ;
                m_operation = QUERY_OP_EXPLAIN;
                break;

            case TK_GRANT:
                m_status = QC_QUERY_TOKENIZED;
                m_type_mask = QUERY_TYPE_WRITE;
                m_operation = QUERY_OP_GRANT;
                break;

            case TK_HANDLER:
                m_status = QC_QUERY_TOKENIZED;
                m_type_mask = QUERY_TYPE_WRITE;
                break;

            case TK_INSERT:
                m_status = QC_QUERY_TOKENIZED;
                m_type_mask = QUERY_TYPE_WRITE;
                m_operation = QUERY_OP_INSERT;
                break;

            case TK_LOCK:
                m_status = QC_QUERY_TOKENIZED;
                m_type_mask = QUERY_TYPE_WRITE;
                break;

            case TK_PREPARE:
                m_status = QC_QUERY_TOKENIZED;
                m_type_mask = QUERY_TYPE_PREPARE_NAMED_STMT;
                break;

            case TK_REPLACE:
                m_status = QC_QUERY_TOKENIZED;
                m_type_mask = QUERY_TYPE_WRITE;
                m_operation = QUERY_OP_INSERT;
                break;

            case TK_REVOKE:
                m_status = QC_QUERY_TOKENIZED;
                m_type_mask = QUERY_TYPE_WRITE;
                m_operation = QUERY_OP_REVOKE;
                break;

            case TK_RESET:
                m_status = QC_QUERY_TOKENIZED;
                m_type_mask = QUERY_TYPE_WRITE;
                break;

            case TK_SELECT:
                m_status = QC_QUERY_TOKENIZED;
                m_type_mask = QUERY_TYPE_READ;
                m_operation = QUERY_OP_SELECT;
                break;

            case TK_SET:
                m_status = QC_QUERY_TOKENIZED;
                m_type_mask = QUERY_TYPE_GSYSVAR_WRITE;
                break;

            case TK_SHOW:
                m_status = QC_QUERY_TOKENIZED;
                m_type_mask = QUERY_TYPE_READ;
                m_operation = QUERY_OP_SHOW;
                break;

            case TK_START:
                // Will produce the right info for START SLAVE.
                m_status = QC_QUERY_TOKENIZED;
                m_type_mask = QUERY_TYPE_WRITE;
                break;

            case TK_UNLOCK:
                m_status = QC_QUERY_TOKENIZED;
                m_type_mask = QUERY_TYPE_WRITE;
                break;

            case TK_UPDATE:
                m_status = QC_QUERY_TOKENIZED;
                m_type_mask = QUERY_TYPE_WRITE;
                m_operation = QUERY_OP_UPDATE;
                break;

            case TK_TRUNCATE:
                m_status = QC_QUERY_TOKENIZED;
                m_type_mask = QUERY_TYPE_WRITE;
                break;

            case TK_XA:
                m_status = QC_QUERY_TOKENIZED;
                m_type_mask = QUERY_TYPE_WRITE;
                break;

            default:
                ;
            }
        }
        else if (!m_keyword_2)
        {
            m_keyword_2 = token;

            switch (m_keyword_1)
            {
            case TK_CHECK:
                if (m_keyword_2 == TK_TABLE)
                {
                    m_status = QC_QUERY_TOKENIZED;
                    m_type_mask = QUERY_TYPE_WRITE;
                }
                break;

            case TK_DEALLOCATE:
                if (m_keyword_2 == TK_PREPARE)
                {
                    m_status = QC_QUERY_TOKENIZED;
                    m_type_mask = QUERY_TYPE_SESSION_WRITE;
                }
                break;

            case TK_LOAD:
                if (m_keyword_2 == TK_DATA)
                {
                    m_status = QC_QUERY_TOKENIZED;
                    m_type_mask = QUERY_TYPE_WRITE;
                    m_operation = QUERY_OP_LOAD;
                }
                break;

            case TK_RENAME:
                if (m_keyword_2 == TK_TABLE)
                {
                    m_status = QC_QUERY_TOKENIZED;
                    m_type_mask = QUERY_TYPE_WRITE;
                }
                break;

            case TK_START:
                switch (m_keyword_2)
                {
                case TK_TRANSACTION:
                    m_status = QC_QUERY_TOKENIZED;
                    m_type_mask = QUERY_TYPE_BEGIN_TRX;
                    break;

                default:
                    break;
                }
                break;

            case TK_SHOW:
                switch (m_keyword_2)
                {
                case TK_DATABASES_KW:
                    m_status = QC_QUERY_TOKENIZED;
                    m_type_mask = QUERY_TYPE_SHOW_DATABASES;
                    break;

                case TK_TABLES:
                    m_status = QC_QUERY_TOKENIZED;
                    m_type_mask = QUERY_TYPE_SHOW_TABLES;
                    break;

                default:
                    break;
                }
            }
        }

        return rv;
    }

    void maxscaleSetStatusCap(int cap)
    {
        mxb_assert(cap >= QC_QUERY_TOKENIZED && cap <= QC_QUERY_PARSED);
        m_status_cap = static_cast<qc_parse_result_t>(cap);
    }

    void maxscaleRenameTable(Parse* pParse, SrcList* pTables)
    {
        mxb_assert(this_thread.initialized);

        m_status = QC_QUERY_PARSED;
        m_type_mask = QUERY_TYPE_WRITE;

        for (int i = 0; i < pTables->nSrc; ++i)
        {
            const SrcList::SrcList_item* pItem = &pTables->a[i];

            mxb_assert(pItem->zName);
            mxb_assert(pItem->zAlias);

            update_names(pItem->zDatabase, pItem->zName, NULL, NULL);
            update_names(NULL, pItem->zAlias, NULL, NULL);      // The new name is passed in the alias field.
        }

        exposed_sqlite3SrcListDelete(pParse->db, pTables);
    }

    void maxscalePrepare(Parse* pParse, Token* pName, Expr* pStmt)
    {
        mxb_assert(this_thread.initialized);

        switch (pStmt->op)
        {
        case TK_STRING:
        case TK_VARIABLE:
            m_status = QC_QUERY_PARSED;
            break;

        default:
            m_status = QC_QUERY_PARTIALLY_PARSED;
            break;
        }

        m_type_mask = QUERY_TYPE_PREPARE_NAMED_STMT;

        // If information is collected in several passes, then we may
        // this information already.
        if (!m_zPrepare_name)
        {
            m_zPrepare_name = (char*)MXS_MALLOC(pName->n + 1);
            if (m_zPrepare_name)
            {
                memcpy(m_zPrepare_name, pName->z, pName->n);
                m_zPrepare_name[pName->n] = 0;
            }

            if (pStmt->op == TK_STRING)
            {
                const char* zStmt = pStmt->u.zToken;
                mxb_assert(zStmt);

                size_t preparable_stmt_len = zStmt ? strlen(zStmt) : 0;
                size_t payload_len = 1 + preparable_stmt_len;
                size_t packet_len = MYSQL_HEADER_LEN + payload_len;

                m_pPreparable_stmt = gwbuf_alloc(packet_len);

                if (m_pPreparable_stmt)
                {
                    uint8_t* ptr = GWBUF_DATA(m_pPreparable_stmt);
                    // Payload length
                    *ptr++ = payload_len;
                    *ptr++ = (payload_len >> 8);
                    *ptr++ = (payload_len >> 16);
                    // Sequence id
                    *ptr++ = 0x00;
                    // Command
                    *ptr++ = MXS_COM_QUERY;

                    memcpy(ptr, zStmt, preparable_stmt_len);
                }
            }
        }
        else
        {
            mxb_assert(m_collect != m_collected);
            mxb_assert(strncmp(m_zPrepare_name, pName->z, pName->n) == 0);
        }

        exposed_sqlite3ExprDelete(pParse->db, pStmt);
    }

    void maxscalePrivileges(Parse* pParse, int kind)
    {
        mxb_assert(this_thread.initialized);

        m_status = QC_QUERY_PARSED;
        m_type_mask = QUERY_TYPE_WRITE;

        switch (kind)
        {
        case TK_GRANT:
            m_operation = QUERY_OP_GRANT;
            break;

        case TK_REVOKE:
            m_operation = QUERY_OP_REVOKE;
            break;

        default:
            mxb_assert(!true);
        }
    }

    void maxscaleReset(Parse* pParse, int what)
    {
        mxb_assert(this_thread.initialized);

        m_status = QC_QUERY_PARSED;

        switch (what)
        {
        case MXS_RESET_QUERY_CACHE:
            m_type_mask = QUERY_TYPE_SESSION_WRITE;
            break;

        default:
            mxb_assert(!true);
        }
    }

    void maxscaleSet(Parse* pParse, int scope, mxs_set_t kind, ExprList* pList)
    {
        mxb_assert(this_thread.initialized);

        m_status = QC_QUERY_PARSED;
        m_type_mask = 0;    // Reset what was set in maxscaleKeyword

        switch (kind)
        {
        case MXS_SET_TRANSACTION:
            if ((scope == TK_GLOBAL) || (scope == TK_SESSION))
            {
                m_type_mask = QUERY_TYPE_GSYSVAR_WRITE;
            }
            else
            {
                mxb_assert(scope == 0);
                m_type_mask = QUERY_TYPE_WRITE;
            }
            break;

        case MXS_SET_VARIABLES:
            {
                for (int i = 0; i < pList->nExpr; ++i)
                {
                    const ExprList::ExprList_item* pItem = &pList->a[i];

                    switch (pItem->pExpr->op)
                    {
                    case TK_CHARACTER:
                    case TK_NAMES:
                        m_type_mask |= QUERY_TYPE_GSYSVAR_WRITE;
                        break;

                    case TK_EQ:
                        {
                            const Expr* pEq = pItem->pExpr;
                            const Expr* pVariable;
                            const Expr* pValue = pEq->pRight;

                            // pEq->pLeft is either TK_DOT, TK_VARIABLE or TK_ID. If it's TK_DOT,
                            // then pEq->pLeft->pLeft is either TK_VARIABLE or TK_ID and pEq->pLeft->pRight
                            // is either TK_DOT, TK_VARIABLE or TK_ID.

                            // Find the left-most part.
                            pVariable = pEq->pLeft;
                            while (pVariable->op == TK_DOT)
                            {
                                pVariable = pVariable->pLeft;
                                mxb_assert(pVariable);
                            }

                            // Check what kind of variable it is.
                            size_t n_at = 0;
                            const char* zName = pVariable->u.zToken;

                            while (*zName == '@')
                            {
                                ++n_at;
                                ++zName;
                            }

                            if (n_at == 1)
                            {
                                m_type_mask |= QUERY_TYPE_USERVAR_WRITE;
                            }
                            else
                            {
                                m_type_mask |= QUERY_TYPE_GSYSVAR_WRITE;
                            }

                            // Set pVariable to point to the rightmost part of the name.
                            pVariable = pEq->pLeft;
                            while (pVariable->op == TK_DOT)
                            {
                                pVariable = pVariable->pRight;
                            }

                            mxb_assert((pVariable->op == TK_VARIABLE) || (pVariable->op == TK_ID));

                            if (n_at != 1)
                            {
                                // If it's not a user-variable we need to check whether it might
                                // be 'autocommit'.
                                const char* zName = pVariable->u.zToken;

                                while (*zName == '@')
                                {
                                    ++zName;
                                }

                                // As pVariable points to the rightmost part, we'll catch both
                                // "autocommit" and "@@global.autocommit".
                                if (strcasecmp(zName, "autocommit") == 0)
                                {
                                    int enable = -1;

                                    switch (pValue->op)
                                    {
                                    case TK_INTEGER:
                                        if (pValue->u.iValue == 1)
                                        {
                                            enable = 1;
                                        }
                                        else if (pValue->u.iValue == 0)
                                        {
                                            enable = 0;
                                        }
                                        break;

                                    case TK_ID:
                                        enable = string_to_truth(pValue->u.zToken);
                                        break;

                                    default:
                                        break;
                                    }

                                    switch (enable)
                                    {
                                    case 0:
                                        m_type_mask |= QUERY_TYPE_BEGIN_TRX;
                                        m_type_mask |= QUERY_TYPE_DISABLE_AUTOCOMMIT;
                                        break;

                                    case 1:
                                        m_type_mask |= QUERY_TYPE_ENABLE_AUTOCOMMIT;
                                        m_type_mask |= QUERY_TYPE_COMMIT;
                                        break;

                                    default:
                                        break;
                                    }
                                }
                            }

                            if (pValue->op == TK_SELECT)
                            {
                                QcAliases aliases;
                                uint32_t context = 0;
                                update_field_infos_from_select(aliases, context, pValue->x.pSelect, NULL);
                            }
                        }
                        break;

                    default:
                        mxb_assert(!true);
                    }
                }
            }
            break;

        default:
            mxb_assert(!true);
        }

        exposed_sqlite3ExprListDelete(pParse->db, pList);
    }

    void maxscaleShow(Parse* pParse, MxsShow* pShow)
    {
        mxb_assert(this_thread.initialized);

        m_status = QC_QUERY_PARSED;
        m_operation = QUERY_OP_SHOW;

        switch (pShow->what)
        {
        case MXS_SHOW_COLUMNS:
            m_type_mask = QUERY_TYPE_READ;
            break;

        case MXS_SHOW_CREATE_SEQUENCE:
            m_type_mask = QUERY_TYPE_READ;
            break;

        case MXS_SHOW_CREATE_VIEW:
            m_type_mask = QUERY_TYPE_READ;
            break;

        case MXS_SHOW_CREATE_TABLE:
            m_type_mask = QUERY_TYPE_READ;
            break;

        case MXS_SHOW_DATABASES:
            m_type_mask = QUERY_TYPE_SHOW_DATABASES;
            break;

        case MXS_SHOW_INDEX:
        case MXS_SHOW_INDEXES:
        case MXS_SHOW_KEYS:
            m_type_mask = QUERY_TYPE_WRITE;
            break;

        case MXS_SHOW_TABLE_STATUS:
            m_type_mask = QUERY_TYPE_WRITE;
            break;

        case MXS_SHOW_STATUS:
            switch (pShow->data)
            {
            case MXS_SHOW_VARIABLES_GLOBAL:
            case MXS_SHOW_VARIABLES_SESSION:
            case MXS_SHOW_VARIABLES_UNSPECIFIED:
                m_type_mask = QUERY_TYPE_READ;
                break;

            case MXS_SHOW_STATUS_MASTER:
                m_type_mask = QUERY_TYPE_WRITE;
                break;

            case MXS_SHOW_STATUS_SLAVE:
                m_type_mask = QUERY_TYPE_READ;
                break;

            case MXS_SHOW_STATUS_ALL_SLAVES:
                m_type_mask = QUERY_TYPE_READ;
                break;

            default:
                m_type_mask = QUERY_TYPE_READ;
                break;
            }
            break;

        case MXS_SHOW_TABLES:
            m_type_mask = QUERY_TYPE_SHOW_TABLES;
            if (pShow->pDatabase->z)
            {
                char db[pShow->pDatabase->n + 1];
                strncpy(db, pShow->pDatabase->z, pShow->pDatabase->n);
                db[pShow->pDatabase->n] = 0;

                update_database_names(db);
            }
            break;

        case MXS_SHOW_VARIABLES:
            if (pShow->data == MXS_SHOW_VARIABLES_GLOBAL)
            {
                m_type_mask = QUERY_TYPE_GSYSVAR_READ;
            }
            else
            {
                m_type_mask = QUERY_TYPE_SYSVAR_READ;
            }
            break;

        case MXS_SHOW_WARNINGS:
            // qc_mysqliembedded claims this.
            m_type_mask = QUERY_TYPE_WRITE;
            break;

        default:
            mxb_assert(!true);
        }
    }

    void maxscaleTruncate(Parse* pParse, Token* pDatabase, Token* pName)
    {
        mxb_assert(this_thread.initialized);

        m_status = QC_QUERY_PARSED;
        m_type_mask = QUERY_TYPE_WRITE;
        m_operation = QUERY_OP_TRUNCATE;

        char* zDatabase;

        char database[pDatabase ? pDatabase->n + 1 : 0];
        if (pDatabase)
        {
            strncpy(database, pDatabase->z, pDatabase->n);
            database[pDatabase->n] = 0;
            zDatabase = database;
        }
        else
        {
            zDatabase = NULL;
        }

        char name[pName->n + 1];
        strncpy(name, pName->z, pName->n);
        name[pName->n] = 0;

        update_names(zDatabase, name, NULL, NULL);
    }

    void maxscaleUse(Parse* pParse, Token* pToken)
    {
        mxb_assert(this_thread.initialized);

        m_status = QC_QUERY_PARSED;
        m_type_mask = QUERY_TYPE_SESSION_WRITE;
        m_operation = QUERY_OP_CHANGE_DB;

        if (should_collect(QC_COLLECT_DATABASES))
        {
            char* zCopy = MXS_STRNDUP_A(pToken->z, pToken->n);

            m_database_names.push_back(zCopy);
        }
    }

    void set_type_mask(uint32_t type_mask)
    {
        mxb_assert(this_thread.initialized);
        m_type_mask = type_mask;
    }

private:
    QcSqliteInfo(uint32_t cllct)
        : m_refs(1)
        , m_status(QC_QUERY_INVALID)
        , m_status_cap(QC_QUERY_PARSED)
        , m_collect(cllct)
        , m_collected(0)
        , m_pQuery(NULL)
        , m_nQuery(0)
        , m_type_mask(QUERY_TYPE_UNKNOWN)
        , m_operation(QUERY_OP_UNDEFINED)
        , m_has_clause(false)
        , m_zCreated_table_name(NULL)
        , m_is_drop_table(false)
        , m_keyword_1(0)
        ,               // Sqlite3 starts numbering tokens from 1, so 0 means
        m_keyword_2(0)
        ,               // that we have not seen a keyword.
        m_zPrepare_name(NULL)
        , m_pPreparable_stmt(NULL)
        , m_sql_mode(this_thread.sql_mode)
        , m_pFunction_name_mappings(this_thread.pFunction_name_mappings)
    {
    }

    ~QcSqliteInfo()
    {
        mxb_assert(m_refs == 0);

        std::for_each(m_table_names.begin(), m_table_names.end(), mxb_free);
        std::for_each(m_table_fullnames.begin(), m_table_fullnames.end(), mxb_free);
        free(m_zCreated_table_name);
        std::for_each(m_database_names.begin(), m_database_names.end(), mxb_free);
        free(m_zPrepare_name);
        gwbuf_free(m_pPreparable_stmt);
        std::for_each(m_field_infos.begin(), m_field_infos.end(), finish_field_info);
        std::for_each(m_function_infos.begin(), m_function_infos.end(), finish_function_info);

        // Data in m_function_field_usage is freed in finish_function_info().
    }

private:
    bool should_collect(qc_collect_info_t collect) const
    {
        return (m_collect & collect) && !(m_collected & collect);
    }

    static void free_field_infos(QC_FIELD_INFO* pInfos, size_t nInfos)
    {
        if (pInfos)
        {
            for (size_t i = 0; i < nInfos; ++i)
            {
                MXS_FREE(pInfos[i].database);
                MXS_FREE(pInfos[i].table);
                MXS_FREE(pInfos[i].column);
            }

            MXS_FREE(pInfos);
        }
    }

    static void free_function_infos(QC_FUNCTION_INFO* pInfos, size_t nInfos)
    {
        if (pInfos)
        {
            for (size_t i = 0; i < nInfos; ++i)
            {
                MXS_FREE(pInfos[i].name);
            }

            MXS_FREE(pInfos);
        }
    }

    static void free_string_array(char** pzArray)
    {
        if (pzArray)
        {
            char** pz = pzArray;

            while (*pz)
            {
                free(*pz);
                ++pz;
            }

            free(pzArray);
        }
    }

    static char** copy_string_array(const vector<char*>& strings)
    {
        size_t n = strings.size();

        char** pz = (char**) MXS_MALLOC((n + 1) * sizeof(char*));
        MXS_ABORT_IF_NULL(pz);

        pz[n] = 0;

        for (size_t i = 0; i < n; ++i)
        {
            pz[i] = MXS_STRDUP(strings[i]);
            MXS_ABORT_IF_NULL(pz[i]);
        }

        return pz;
    }

    const char* table_name_collected(const char* zTable)
    {
        size_t i = 0;

        while ((i < m_table_names.size()) && (strcmp(m_table_names[i], zTable) != 0))
        {
            ++i;
        }

        return (i != m_table_names.size()) ? m_table_names[i] : NULL;
    }

    const char* table_fullname_collected(const char* zTable)
    {
        size_t i = 0;

        while ((i < m_table_fullnames.size()) && (strcmp(m_table_fullnames[i], zTable) != 0))
        {
            ++i;
        }

        return (i != m_table_fullnames.size()) ? m_table_fullnames[i] : NULL;
    }

    const char* database_name_collected(const char* zDatabase)
    {
        size_t i = 0;

        while ((i < m_database_names.size()) && (strcmp(m_database_names[i], zDatabase) != 0))
        {
            ++i;
        }

        return (i != m_database_names.size()) ? m_database_names[i] : NULL;
    }

    const char* update_table_names(const char* zDatabase,
                                   size_t nDatabase,
                                   const char* zTable,
                                   size_t nTable)
    {
        mxb_assert(zTable && nTable);

        const char* zCollected_table = table_name_collected(zTable);

        if (!zCollected_table)
        {
            char* zCopy = MXS_STRDUP_A(zTable);

            m_table_names.push_back(zCopy);

            zCollected_table = zCopy;
        }

        char fullname[nDatabase + 1 + nTable + 1];

        if (nDatabase)
        {
            strcpy(fullname, zDatabase);
            strcat(fullname, ".");
        }
        else
        {
            fullname[0] = 0;
        }

        strcat(fullname, zTable);

        if (!table_fullname_collected(fullname))
        {
            char* zCopy = MXS_STRDUP_A(fullname);

            m_table_fullnames.push_back(zCopy);
        }

        return zCollected_table;
    }

    const char* update_database_names(const char* zDatabase)
    {
        mxb_assert(zDatabase);
        mxb_assert(strlen(zDatabase) != 0);

        const char* zCollected_database = database_name_collected(zDatabase);

        if (!zCollected_database)
        {
            char* zCopy = MXS_STRDUP_A(zDatabase);

            m_database_names.push_back(zCopy);

            zCollected_database = zCopy;
        }

        return zCollected_database;
    }

public:
    // TODO: Make these private once everything's been updated.
    int32_t m_refs;                             // The reference count.
    qc_parse_result_t m_status;                 // The validity of the information in this structure.
    qc_parse_result_t m_status_cap;             // The cap on 'm_status', it won't be set to higher than this.
    uint32_t m_collect;                         // What information should be collected.
    uint32_t m_collected;                       // What information has been collected.
    const char* m_pQuery;                       // The query passed to sqlite.
    size_t m_nQuery;                            // The length of the query.

    uint32_t m_type_mask;                                   // The type mask of the query.
    qc_query_op_t m_operation;                              // The operation in question.
    bool m_has_clause;                                      // Has WHERE or HAVING.
    vector<char*> m_table_names;                            // Vector of table names used in the query.
    vector<char*> m_table_fullnames;                        // Vector of qualified table names used in the
                                                            // query.
    char* m_zCreated_table_name;                            // The name of a created table.
    bool m_is_drop_table;                                   // Is the query a DROP TABLE.
    vector<char*> m_database_names;                         // Vector of database names used in the query.
    int m_keyword_1;                                        // The first encountered keyword.
    int m_keyword_2;                                        // The second encountered keyword.
    char* m_zPrepare_name;                                  // The name of a prepared statement.
    GWBUF* m_pPreparable_stmt;                              // The preparable statement.
    vector<QC_FIELD_INFO> m_field_infos;                    // Vector of fields used by the statement.
    vector<QC_FUNCTION_INFO> m_function_infos;              // Vector of functions used by the statement.
    vector<vector<QC_FIELD_INFO>> m_function_field_usage;   // Vector of vector fields used by functions
                                                            // of the statement. Data referred to from
                                                            // m_function_infos
    size_t m_function_infos_len;                            // The used entries in function_infos.
    size_t m_function_infos_capacity;                       // The capacity of the function_infos array.
    qc_sql_mode_t m_sql_mode;                               // The current sql_mode.
    QC_NAME_MAPPING* m_pFunction_name_mappings;             // How function names should be mapped.
};

extern "C"
{

    extern void mxs_sqlite3AlterFinishAddColumn(Parse*, Token*);
    extern void mxs_sqlite3AlterBeginAddColumn(Parse*, SrcList*);
    extern void mxs_sqlite3Analyze(Parse*, SrcList*);
    extern void mxs_sqlite3BeginTransaction(Parse*, int token, int type);
    extern void mxs_sqlite3CommitTransaction(Parse*);
    extern void mxs_sqlite3CreateIndex(Parse*,
                                       Token*,
                                       Token*,
                                       SrcList*,
                                       ExprList*,
                                       int,
                                       Token*,
                                       Expr*,
                                       int,
                                       int);
    extern void mxs_sqlite3BeginTrigger(Parse*,
                                        Token*,
                                        Token*,
                                        int,
                                        int,
                                        IdList*,
                                        SrcList*,
                                        Expr*,
                                        int,
                                        int);
    extern void mxs_sqlite3FinishTrigger(Parse*, TriggerStep*, Token*);
    extern void mxs_sqlite3CreateView(Parse*, Token*, Token*, Token*, ExprList*, Select*, int, int);
    extern void mxs_sqlite3DeleteFrom(Parse* pParse, SrcList* pTabList, Expr* pWhere, SrcList* pUsing);
    extern void mxs_sqlite3DropIndex(Parse*, SrcList*, SrcList*, int);
    extern void mxs_sqlite3DropTable(Parse*, SrcList*, int, int, int);
    extern void mxs_sqlite3EndTable(Parse*, Token*, Token*, u8, Select*, SrcList*);
    extern void mxs_sqlite3Insert(Parse*, SrcList*, Select*, IdList*, int, ExprList*);
    extern void mxs_sqlite3RollbackTransaction(Parse*);
    extern void mxs_sqlite3Savepoint(Parse* pParse, int op, Token* pName);
    extern int  mxs_sqlite3Select(Parse*, Select*, SelectDest*);
    extern void mxs_sqlite3StartTable(Parse*, Token*, Token*, int, int, int, int);
    extern void mxs_sqlite3Update(Parse*, SrcList*, ExprList*, Expr*, int);

    extern void maxscaleCollectInfoFromSelect(Parse*, Select*, int);

    extern void maxscaleAlterTable(Parse*, mxs_alter_t command, SrcList*, Token*);
    extern void maxscaleCall(Parse*, SrcList* pName, ExprList* pExprList);
    extern void maxscaleCheckTable(Parse*, SrcList* pTables);
    extern void maxscaleCreateSequence(Parse*, Token* pDatabase, Token* pTable);
    extern void maxscaleDeclare(Parse* pParse);
    extern void maxscaleDeallocate(Parse*, Token* pName);
    extern void maxscaleDo(Parse*, ExprList* pEList);
    extern void maxscaleDrop(Parse*, int what, Token* pDatabase, Token* pName);
    extern void maxscaleExecute(Parse*, Token* pName, int type_mask);
    extern void maxscaleExecuteImmediate(Parse*, Token* pName, ExprSpan* pExprSpan, int type_mask);
    extern void maxscaleExplain(Parse*, Token* pNext);
    extern void maxscaleFlush(Parse*, Token* pWhat);
    extern void maxscaleHandler(Parse*, mxs_handler_t, SrcList* pFullName, Token* pName);
    extern void maxscaleLoadData(Parse*, SrcList* pFullName, int local);
    extern void maxscaleLock(Parse*, mxs_lock_t, SrcList*);
    extern void maxscalePrepare(Parse*, Token* pName, Expr* pStmt);
    extern void maxscalePrivileges(Parse*, int kind);
    extern void maxscaleRenameTable(Parse*, SrcList* pTables);
    extern void maxscaleReset(Parse*, int what);
    extern void maxscaleSet(Parse*, int scope, mxs_set_t kind, ExprList*);
    extern void maxscaleShow(Parse*, MxsShow* pShow);
    extern void maxscaleTruncate(Parse*, Token* pDatabase, Token* pName);
    extern void maxscaleUse(Parse*, Token*);

    extern void maxscale_update_function_info(const char* name, const Expr* pExpr);
    // 'unsigned int' and not 'uint32_t' because 'uint32_t' is unknown in sqlite3 context.
    extern void maxscale_set_type_mask(unsigned int type_mask);

    extern int  maxscaleComment();
    extern int  maxscaleKeyword(int token);
    extern void maxscaleSetStatusCap(int cap);
    extern int  maxscaleTranslateKeyword(int token);
}

/**
 * Used for freeing a QcSqliteInfo object added to a GWBUF.
 *
 * @param object A pointer to a QcSqliteInfo object.
 */
static void buffer_object_free(void* pData)
{
    QcSqliteInfo* pInfo = static_cast<QcSqliteInfo*>(pData);
    pInfo->dec_ref();
}

static void enlarge_string_array(size_t n, size_t len, char*** ppzStrings, size_t* pCapacity)
{
    if (len + n >= *pCapacity)
    {
        int capacity = *pCapacity ? *pCapacity * 2 : 4;

        *ppzStrings = (char**) MXS_REALLOC(*ppzStrings, capacity * sizeof(char**));
        MXS_ABORT_IF_NULL(*ppzStrings);
        *pCapacity = capacity;
    }
}

static bool ensure_query_is_parsed(GWBUF* query, uint32_t collect)
{
    bool parsed = query_is_parsed(query, collect);

    if (!parsed)
    {
        parsed = parse_query(query, collect);
    }

    return parsed;
}

static void parse_query_string(const char* query, int len, bool suppress_logging)
{
    sqlite3_stmt* stmt = NULL;
    const char* tail = NULL;

    mxb_assert(this_thread.pDb);
    int rc = sqlite3_prepare(this_thread.pDb, query, len, &stmt, &tail);

    const int max_len = 512;    // Maximum length of logged statement.
    const int l = (len > max_len ? max_len : len);
    const char* suffix = (len > max_len ? "..." : "");
    const char* format;

    if (this_thread.pInfo->m_status > this_thread.pInfo->m_status_cap)
    {
        this_thread.pInfo->m_status = this_thread.pInfo->m_status_cap;
    }

    if (this_thread.pInfo->m_operation == QUERY_OP_EXPLAIN)
    {
        this_thread.pInfo->m_status = QC_QUERY_PARSED;
    }

    if (rc != SQLITE_OK)
    {
        if (qc_info_was_tokenized(this_thread.pInfo->m_status))
        {
            format =
                "Statement was classified only based on keywords "
                "(Sqlite3 error: %s, %s): \"%.*s%s\"";
        }
        else
        {
            if (qc_info_was_parsed(this_thread.pInfo->m_status))
            {
                format =
                    "Statement was only partially parsed "
                    "(Sqlite3 error: %s, %s): \"%.*s%s\"";

                // The status was set to QC_QUERY_PARSED, but sqlite3 returned an
                // error. Most likely, query contains some excess unrecognized stuff.
                this_thread.pInfo->m_status = QC_QUERY_PARTIALLY_PARSED;
            }
            else
            {
                format =
                    "Statement was neither parsed nor recognized from keywords "
                    "(Sqlite3 error: %s, %s): \"%.*s%s\"";
            }
        }

        if (!suppress_logging)
        {
            if (this_unit.log_level > QC_LOG_NOTHING)
            {
                bool log_warning = false;

                switch (this_unit.log_level)
                {
                case QC_LOG_NON_PARSED:
                    log_warning = this_thread.pInfo->m_status < QC_QUERY_PARSED;
                    break;

                case QC_LOG_NON_PARTIALLY_PARSED:
                    log_warning = this_thread.pInfo->m_status < QC_QUERY_PARTIALLY_PARSED;
                    break;

                case QC_LOG_NON_TOKENIZED:
                    log_warning = this_thread.pInfo->m_status < QC_QUERY_TOKENIZED;
                    break;

                default:
                    mxb_assert(!true);
                    break;
                }

                if (log_warning)
                {
                    MXS_WARNING(format,
                                sqlite3_errstr(rc),
                                sqlite3_errmsg(this_thread.pDb),
                                l,
                                query,
                                suffix);
                }
            }
        }
    }
    else if (this_thread.initialized)   // If we are initializing, the query will not be classified.
    {
        if (!suppress_logging && (this_unit.log_level > QC_LOG_NOTHING))
        {
            if (qc_info_was_tokenized(this_thread.pInfo->m_status))
            {
                // This suggests a callback from the parser into this module is not made.
                format =
                    "Statement was classified only based on keywords, "
                    "even though the statement was parsed: \"%.*s%s\"";

                MXS_WARNING(format, l, query, suffix);
            }
            else if (!qc_info_was_parsed(this_thread.pInfo->m_status))
            {
                // This suggests there are keywords that should be recognized but are not,
                // a tentative classification cannot be (or is not) made using the keywords
                // seen and/or a callback from the parser into this module is not made.
                format = "Statement was parsed, but not classified: \"%.*s%s\"";

                MXS_WARNING(format, l, query, suffix);
            }
        }
    }

    if (stmt)
    {
        sqlite3_finalize(stmt);
    }
}

static bool parse_query(GWBUF* query, uint32_t collect)
{
    bool parsed = false;
    mxb_assert(!query_is_parsed(query, collect));

    if (GWBUF_IS_CONTIGUOUS(query))
    {
        uint8_t* data = (uint8_t*) GWBUF_DATA(query);

        if ((GWBUF_LENGTH(query) >= MYSQL_HEADER_LEN + 1)
            && (GWBUF_LENGTH(query) == MYSQL_HEADER_LEN + MYSQL_GET_PAYLOAD_LEN(data)))
        {
            uint8_t command = MYSQL_GET_COMMAND(data);

            if ((command == MXS_COM_QUERY) || (command == MXS_COM_STMT_PREPARE))
            {
                bool suppress_logging = false;

                QcSqliteInfo* pInfo =
                    (QcSqliteInfo*) gwbuf_get_buffer_object_data(query, GWBUF_PARSING_INFO);

                if (pInfo)
                {
                    mxb_assert((~pInfo->m_collect & collect) != 0);
                    mxb_assert((~pInfo->m_collected & collect) != 0);

                    // If we get here, then the statement has been parsed once, but
                    // not all needed was collected. Now we turn on all blinkenlichts to
                    // ensure that a statement is parsed at most twice.
                    pInfo->m_collect = QC_COLLECT_ALL;

                    // We also reset the collected keywords, so that code that behaves
                    // differently depending on whether keywords have been seem or not
                    // acts the same way on this second round.
                    pInfo->m_keyword_1 = 0;
                    pInfo->m_keyword_2 = 0;

                    // And turn off logging. Any parsing issues were logged on the first round.
                    suppress_logging = true;
                }
                else
                {
                    pInfo = QcSqliteInfo::create(collect);

                    if (pInfo)
                    {
                        // TODO: Add return value to gwbuf_add_buffer_object.
                        gwbuf_add_buffer_object(query, GWBUF_PARSING_INFO, pInfo, buffer_object_free);
                    }
                }

                if (pInfo)
                {
                    this_thread.pInfo = pInfo;

                    size_t len = MYSQL_GET_PAYLOAD_LEN(data) - 1;   // Subtract 1 for packet type byte.

                    const char* s = (const char*) &data[MYSQL_HEADER_LEN + 1];

                    this_thread.pInfo->m_pQuery = s;
                    this_thread.pInfo->m_nQuery = len;
                    parse_query_string(s, len, suppress_logging);
                    this_thread.pInfo->m_pQuery = NULL;
                    this_thread.pInfo->m_nQuery = 0;

                    if (command == MXS_COM_STMT_PREPARE)
                    {
                        pInfo->m_type_mask |= QUERY_TYPE_PREPARE_STMT;
                    }

                    pInfo->m_collected = pInfo->m_collect;

                    parsed = true;

                    this_thread.pInfo = NULL;
                }
                else
                {
                    MXS_ERROR("Could not allocate structure for containing parse data.");
                }
            }
            else
            {
                MXS_ERROR("The provided buffer does not contain a COM_QUERY, but a %s.",
                          STRPACKETTYPE(MYSQL_GET_COMMAND(data)));
                mxb_assert(!true);
            }
        }
        else
        {
            MXS_ERROR("Packet size %u, provided buffer is %ld.",
                      MYSQL_HEADER_LEN + MYSQL_GET_PAYLOAD_LEN(data),
                      GWBUF_LENGTH(query));
        }
    }
    else
    {
        MXS_ERROR("Provided buffer is not contiguous.");
    }

    return parsed;
}

static bool query_is_parsed(GWBUF* query, uint32_t collect)
{
    bool rc = query && GWBUF_IS_PARSED(query);

    if (rc)
    {
        QcSqliteInfo* pInfo = (QcSqliteInfo*) gwbuf_get_buffer_object_data(query, GWBUF_PARSING_INFO);
        mxb_assert(pInfo);

        if ((~pInfo->m_collected & collect) != 0)
        {
            // The statement has been parsed once, but the needed information
            // was not collected at that time.
            rc = false;
        }
    }

    return rc;
}

/**
 * Logs information about invalid data.
 *
 * @param query   The query that could not be parsed.
 * @param message What is being asked for.
 */
static void log_invalid_data(GWBUF* query, const char* message)
{
    // At this point the query should be contiguous, but better safe than sorry.

    if (GWBUF_LENGTH(query) >= MYSQL_HEADER_LEN + 1)
    {
        char* sql;
        int length;

        if (modutil_extract_SQL(query, &sql, &length))
        {
            if (length > (int)GWBUF_LENGTH(query) - MYSQL_HEADER_LEN - 1)
            {
                length = (int)GWBUF_LENGTH(query) - MYSQL_HEADER_LEN - 1;
            }

            MXS_INFO("Parsing the query failed, %s: %.*s", message, length, sql);
        }
    }
}

/**
 * Map a function name to another.
 *
 * @param function_name_mappings  The name mapping to use.
 * @param from                    The function name to map.
 *
 * @param The mapped name, or @c from if the name is not mapped.
 */
static const char* map_function_name(QC_NAME_MAPPING* function_name_mappings, const char* from)
{
    QC_NAME_MAPPING* map = function_name_mappings;
    const char* to = NULL;

    while (!to && map->from)
    {
        if (strcasecmp(from, map->from) == 0)
        {
            to = map->to;
        }
        else
        {
            ++map;
        }
    }

    return to ? to : from;
}

static bool should_exclude(const char* zName, const ExprList* pExclude)
{
    int i;
    for (i = 0; i < pExclude->nExpr; ++i)
    {
        const ExprList::ExprList_item* item = &pExclude->a[i];

        // zName will contain a possible alias name. If the alias name
        // is referred to in e.g. in a having, it need to be excluded
        // from the affected fields. It's not a real field.
        if (item->zName && (strcasecmp(item->zName, zName) == 0))
        {
            break;
        }

        Expr* pExpr = item->pExpr;

        if (pExpr->op == TK_EQ)
        {
            // We end up here e.g with "UPDATE t set t.col = 5 ..."
            // So, we pick the left branch.
            pExpr = pExpr->pLeft;
        }

        while (pExpr->op == TK_DOT)
        {
            pExpr = pExpr->pRight;
        }

        if (pExpr->op == TK_ID)
        {
            // We need to ensure that we do not report fields where there
            // is only a difference in case. E.g.
            //     SELECT A FROM tbl WHERE a = "foo";
            // Affected fields is "A" and not "A a".
            if (strcasecmp(pExpr->u.zToken, zName) == 0)
            {
                break;
            }
        }
    }

    return i != pExclude->nExpr;
}

extern void maxscale_update_function_info(const char* name, const Expr* pExpr)
{
    QcSqliteInfo* pInfo = this_thread.pInfo;
    mxb_assert(pInfo);

    pInfo->update_function_info(NULL, name, pExpr, NULL);
}

extern void maxscale_set_type_mask(unsigned int type_mask)
{
    QcSqliteInfo* pInfo = this_thread.pInfo;
    mxb_assert(pInfo);

    pInfo->set_type_mask(type_mask);
}

static const char* get_token_symbol(int token)
{
    switch (token)
    {
    case TK_EQ:
        return "=";

    case TK_GE:
        return ">=";

    case TK_GT:
        return ">";

    case TK_LE:
        return "<=";

    case TK_LT:
        return "<";

    case TK_NE:
        return "<>";


    case TK_BETWEEN:
        return "between";

    case TK_BITAND:
        return "&";

    case TK_BITOR:
        return "|";

    case TK_CASE:
        return "case";

    case TK_IN:
        return "in";

    case TK_ISNULL:
        return "isnull";

    case TK_MINUS:
        return "-";

    case TK_NOTNULL:
        return "isnotnull";

    case TK_PLUS:
        return "+";

    case TK_REM:
        return "%";

    case TK_SLASH:
        return "/";

    case TK_STAR:
        return "*";

    case TK_UMINUS:
        return "-";

    default:
        mxb_assert(!true);
        return "";
    }
}

/**
 *
 * SQLITE
 *
 * These functions are called from sqlite.
 */

void mxs_sqlite3AlterFinishAddColumn(Parse* pParse, Token* pToken)
{
    QC_TRACE();

    QcSqliteInfo* pInfo = this_thread.pInfo;
    mxb_assert(pInfo);

    QC_EXCEPTION_GUARD(pInfo->mxs_sqlite3AlterFinishAddColumn(pParse, pToken));
}

void mxs_sqlite3AlterBeginAddColumn(Parse* pParse, SrcList* pSrcList)
{
    QC_TRACE();

    QcSqliteInfo* pInfo = this_thread.pInfo;
    mxb_assert(pInfo);

    QC_EXCEPTION_GUARD(pInfo->mxs_sqlite3AlterBeginAddColumn(pParse, pSrcList));
}

void mxs_sqlite3Analyze(Parse* pParse, SrcList* pSrcList)
{
    QC_TRACE();

    QcSqliteInfo* pInfo = this_thread.pInfo;
    mxb_assert(pInfo);

    QC_EXCEPTION_GUARD(pInfo->mxs_sqlite3Analyze(pParse, pSrcList));
}

void mxs_sqlite3BeginTransaction(Parse* pParse, int token, int type)
{
    QC_TRACE();

    QcSqliteInfo* pInfo = this_thread.pInfo;
    mxb_assert(pInfo);

    QC_EXCEPTION_GUARD(pInfo->mxs_sqlite3BeginTransaction(pParse, token, type));
}

void mxs_sqlite3BeginTrigger(Parse* pParse,         /* The parse context of the CREATE TRIGGER statement */
                             Token* pName1,         /* The name of the trigger */
                             Token* pName2,         /* The name of the trigger */
                             int tr_tm,             /* One of TK_BEFORE, TK_AFTER, TK_INSTEAD */
                             int op,                /* One of TK_INSERT, TK_UPDATE, TK_DELETE */
                             IdList* pColumns,      /* column list if this is an UPDATE OF trigger */
                             SrcList* pTableName,   /* The name of the table/view the trigger applies to */
                             Expr* pWhen,           /* WHEN clause */
                             int   isTemp,          /* True if the TEMPORARY keyword is present */
                             int   noErr)           /* Suppress errors if the trigger already exists */
{
    QC_TRACE();

    QcSqliteInfo* pInfo = this_thread.pInfo;
    mxb_assert(pInfo);

    QC_EXCEPTION_GUARD(pInfo->mxs_sqlite3BeginTrigger(pParse,
                                                      pName1,
                                                      pName2,
                                                      tr_tm,
                                                      op,
                                                      pColumns,
                                                      pTableName,
                                                      pWhen,
                                                      isTemp,
                                                      noErr));
}

void mxs_sqlite3CommitTransaction(Parse* pParse)
{
    QC_TRACE();

    QcSqliteInfo* pInfo = this_thread.pInfo;
    mxb_assert(pInfo);

    QC_EXCEPTION_GUARD(pInfo->mxs_sqlite3CommitTransaction(pParse));
}

void mxs_sqlite3CreateIndex(Parse* pParse,      /* All information about this parse */
                            Token* pName1,      /* First part of index name. May be NULL */
                            Token* pName2,      /* Second part of index name. May be NULL */
                            SrcList* pTblName,  /* Table to index. Use pParse->pNewTable if 0 */
                            ExprList* pList,    /* A list of columns to be indexed */
                            int onError,        /* OE_Abort, OE_Ignore, OE_Replace, or OE_None */
                            Token* pStart,      /* The CREATE token that begins this statement */
                            Expr*  pPIWhere,    /* WHERE clause for partial indices */
                            int sortOrder,      /* Sort order of primary key when pList==NULL */
                            int ifNotExist)     /* Omit error if index already exists */
{
    QC_TRACE();

    QcSqliteInfo* pInfo = this_thread.pInfo;
    mxb_assert(pInfo);

    QC_EXCEPTION_GUARD(pInfo->mxs_sqlite3CreateIndex(pParse,
                                                     pName1,
                                                     pName2,
                                                     pTblName,
                                                     pList,
                                                     onError,
                                                     pStart,
                                                     pPIWhere,
                                                     sortOrder,
                                                     ifNotExist));
}

void mxs_sqlite3CreateView(Parse* pParse,       /* The parsing context */
                           Token* pBegin,       /* The CREATE token that begins the statement */
                           Token* pName1,       /* The token that holds the name of the view */
                           Token* pName2,       /* The token that holds the name of the view */
                           ExprList* pCNames,   /* Optional list of view column names */
                           Select*   pSelect,   /* A SELECT statement that will become the new view */
                           int isTemp,          /* TRUE for a TEMPORARY view */
                           int noErr)           /* Suppress error messages if VIEW already exists */
{
    QC_TRACE();
    QcSqliteInfo* pInfo = this_thread.pInfo;
    mxb_assert(pInfo);

    QC_EXCEPTION_GUARD(pInfo->mxs_sqlite3CreateView(pParse,
                                                    pBegin,
                                                    pName1,
                                                    pName2,
                                                    pCNames,
                                                    pSelect,
                                                    isTemp,
                                                    noErr));
}

void mxs_sqlite3DeleteFrom(Parse* pParse, SrcList* pTabList, Expr* pWhere, SrcList* pUsing)
{
    QC_TRACE();

    QcSqliteInfo* pInfo = this_thread.pInfo;
    mxb_assert(pInfo);

    QC_EXCEPTION_GUARD(pInfo->mxs_sqlite3DeleteFrom(pParse, pTabList, pWhere, pUsing));
}

void mxs_sqlite3DropIndex(Parse* pParse, SrcList* pName, SrcList* pTable, int bits)
{
    QC_TRACE();

    QcSqliteInfo* pInfo = this_thread.pInfo;
    mxb_assert(pInfo);

    QC_EXCEPTION_GUARD(pInfo->mxs_sqlite3DropIndex(pParse, pName, pTable, bits));
}

void mxs_sqlite3DropTable(Parse* pParse, SrcList* pName, int isView, int noErr, int isTemp)
{
    QC_TRACE();

    QcSqliteInfo* pInfo = this_thread.pInfo;
    mxb_assert(pInfo);

    QC_EXCEPTION_GUARD(pInfo->mxs_sqlite3DropTable(pParse, pName, isView, noErr, isTemp));
}

void mxs_sqlite3EndTable(Parse* pParse,     /* Parse context */
                         Token* pCons,      /* The ',' token after the last column defn. */
                         Token* pEnd,       /* The ')' before options in the CREATE TABLE */
                         u8 tabOpts,        /* Extra table options. Usually 0. */
                         Select* pSelect,   /* Select from a "CREATE ... AS SELECT" */
                         SrcList* pOldTable)/* The old table in "CREATE ... LIKE OldTable" */
{
    QC_TRACE();

    if (this_thread.initialized)
    {
        QcSqliteInfo* pInfo = this_thread.pInfo;
        mxb_assert(pInfo);

        QC_EXCEPTION_GUARD(pInfo->mxs_sqlite3EndTable(pParse, pCons, pEnd, tabOpts, pSelect, pOldTable));
    }
    else
    {
        exposed_sqlite3EndTable(pParse, pCons, pEnd, tabOpts, pSelect);
    }
}

void mxs_sqlite3FinishTrigger(Parse* pParse,            /* Parser context */
                              TriggerStep* pStepList,   /* The triggered program */
                              Token* pAll)              /* Token that describes the complete CREATE TRIGGER */
{
    QC_TRACE();

    exposed_sqlite3FinishTrigger(pParse, pStepList, pAll);
}

void mxs_sqlite3Insert(Parse* pParse,
                       SrcList* pTabList,
                       Select*  pSelect,
                       IdList*  pColumns,
                       int onError,
                       ExprList* pSet)
{
    QC_TRACE();

    if (this_thread.initialized)
    {
        QcSqliteInfo* pInfo = this_thread.pInfo;
        mxb_assert(pInfo);

        QC_EXCEPTION_GUARD(pInfo->mxs_sqlite3Insert(pParse, pTabList, pSelect, pColumns, onError, pSet));
    }
    else
    {
        exposed_sqlite3ExprListDelete(pParse->db, pSet);
        exposed_sqlite3Insert(pParse, pTabList, pSelect, pColumns, onError);
    }
}

void mxs_sqlite3RollbackTransaction(Parse* pParse)
{
    QC_TRACE();

    QcSqliteInfo* pInfo = this_thread.pInfo;
    mxb_assert(pInfo);

    QC_EXCEPTION_GUARD(pInfo->mxs_sqlite3RollbackTransaction(pParse));
}

int mxs_sqlite3Select(Parse* pParse, Select* p, SelectDest* pDest)
{
    int rc = -1;
    QC_TRACE();

    if (this_thread.initialized)
    {
        QcSqliteInfo* pInfo = this_thread.pInfo;
        mxb_assert(pInfo);

        QC_EXCEPTION_GUARD(pInfo->mxs_sqlite3Select(pParse, p, pDest));
    }
    else
    {
        rc = exposed_sqlite3Select(pParse, p, pDest);
    }

    return rc;
}

void mxs_sqlite3StartTable(Parse* pParse,   /* Parser context */
                           Token* pName1,   /* First part of the name of the table or view */
                           Token* pName2,   /* Second part of the name of the table or view */
                           int isTemp,      /* True if this is a TEMP table */
                           int isView,      /* True if this is a VIEW */
                           int isVirtual,   /* True if this is a VIRTUAL table */
                           int noErr)       /* Do nothing if table already exists */
{
    QC_TRACE();

    if (this_thread.initialized)
    {
        QcSqliteInfo* pInfo = this_thread.pInfo;
        mxb_assert(pInfo);

        QC_EXCEPTION_GUARD(pInfo->mxs_sqlite3StartTable(pParse,
                                                        pName1,
                                                        pName2,
                                                        isTemp,
                                                        isView,
                                                        isVirtual,
                                                        noErr));
    }
    else
    {
        exposed_sqlite3StartTable(pParse, pName1, pName2, isTemp, isView, isVirtual, noErr);
    }
}

void mxs_sqlite3Update(Parse* pParse, SrcList* pTabList, ExprList* pChanges, Expr* pWhere, int onError)
{
    QC_TRACE();

    if (this_thread.initialized)
    {
        QcSqliteInfo* pInfo = this_thread.pInfo;
        mxb_assert(pInfo);

        QC_EXCEPTION_GUARD(pInfo->mxs_sqlite3Update(pParse, pTabList, pChanges, pWhere, onError));
    }
    else
    {
        // NOTE: Basically we should call
        // NOTE:
        // NOTE: exposed_sqlite3Update(pParse, pTabList, pChanges, pWhere, onError);
        // NOTE:
        // NOTE: However, for whatever reason sqlite3 thinks there is some problem.
        // NOTE: As this final update is not needed, we simply ignore it. That's
        // NOTE: what always has been done but now it is explicit.

        exposed_sqlite3SrcListDelete(pParse->db, pTabList);
        exposed_sqlite3ExprListDelete(pParse->db, pChanges);
        exposed_sqlite3ExprDelete(pParse->db, pWhere);
    }
}

void mxs_sqlite3Savepoint(Parse* pParse, int op, Token* pName)
{
    QC_TRACE();

    QcSqliteInfo* pInfo = this_thread.pInfo;
    mxb_assert(pInfo);

    QC_EXCEPTION_GUARD(pInfo->mxs_sqlite3Savepoint(pParse, op, pName));
}

void maxscaleCollectInfoFromSelect(Parse* pParse, Select* pSelect, int sub_select)
{
    QcSqliteInfo* pInfo = this_thread.pInfo;
    mxb_assert(pInfo);

    QC_EXCEPTION_GUARD(pInfo->maxscaleCollectInfoFromSelect(pParse, pSelect, sub_select));
}

void maxscaleAlterTable(Parse* pParse,              /* Parser context. */
                        mxs_alter_t command,
                        SrcList* pSrc,              /* The table to rename. */
                        Token*   pName)             /* The new table name (RENAME). */
{
    QC_TRACE();

    QcSqliteInfo* pInfo = this_thread.pInfo;
    mxb_assert(pInfo);

    QC_EXCEPTION_GUARD(pInfo->maxscaleAlterTable(pParse, command, pSrc, pName));
}

void maxscaleCall(Parse* pParse, SrcList* pName, ExprList* pExprList)
{
    QC_TRACE();

    QcSqliteInfo* pInfo = this_thread.pInfo;
    mxb_assert(pInfo);

    QC_EXCEPTION_GUARD(pInfo->maxscaleCall(pParse, pName, pExprList));
}

void maxscaleCheckTable(Parse* pParse, SrcList* pTables)
{
    QC_TRACE();

    QcSqliteInfo* pInfo = this_thread.pInfo;
    mxb_assert(pInfo);

    QC_EXCEPTION_GUARD(pInfo->maxscaleCheckTable(pParse, pTables));
}

void maxscaleCreateSequence(Parse* pParse, Token* pDatabase, Token* pTable)
{
    QC_TRACE();

    QcSqliteInfo* pInfo = this_thread.pInfo;
    mxb_assert(pInfo);

    QC_EXCEPTION_GUARD(pInfo->maxscaleCreateSequence(pParse, pDatabase, pTable));
}

int maxscaleComment()
{
    QC_TRACE();

    QcSqliteInfo* pInfo = this_thread.pInfo;
    mxb_assert(pInfo);

    int rc = 0;

    QC_EXCEPTION_GUARD(rc = pInfo->maxscaleComment());

    return rc;
}

void maxscaleDeclare(Parse* pParse)
{
    QC_TRACE();

    QcSqliteInfo* pInfo = this_thread.pInfo;
    mxb_assert(pInfo);

    QC_EXCEPTION_GUARD(pInfo->maxscaleDeclare(pParse));
}

void maxscaleDeallocate(Parse* pParse, Token* pName)
{
    QC_TRACE();

    QcSqliteInfo* pInfo = this_thread.pInfo;
    mxb_assert(pInfo);

    QC_EXCEPTION_GUARD(pInfo->maxscaleDeallocate(pParse, pName));
}

void maxscaleDo(Parse* pParse, ExprList* pEList)
{
    QC_TRACE();

    QcSqliteInfo* pInfo = this_thread.pInfo;
    mxb_assert(pInfo);

    QC_EXCEPTION_GUARD(pInfo->maxscaleDo(pParse, pEList));
}

void maxscaleDrop(Parse* pParse, int what, Token* pDatabase, Token* pName)
{
    QC_TRACE();

    QcSqliteInfo* pInfo = this_thread.pInfo;
    mxb_assert(pInfo);

    QC_EXCEPTION_GUARD(pInfo->maxscaleDrop(pParse, what, pDatabase, pName));
}

void maxscaleExecute(Parse* pParse, Token* pName, int type_mask)
{
    QC_TRACE();

    QcSqliteInfo* pInfo = this_thread.pInfo;
    mxb_assert(pInfo);

    QC_EXCEPTION_GUARD(pInfo->maxscaleExecute(pParse, pName, type_mask));
}

void maxscaleExecuteImmediate(Parse* pParse, Token* pName, ExprSpan* pExprSpan, int type_mask)
{
    QC_TRACE();

    QcSqliteInfo* pInfo = this_thread.pInfo;
    mxb_assert(pInfo);

    QC_EXCEPTION_GUARD(pInfo->maxscaleExecuteImmediate(pParse, pName, pExprSpan, type_mask));
}

void maxscaleExplain(Parse* pParse, Token* pNext)
{
    QC_TRACE();

    QcSqliteInfo* pInfo = this_thread.pInfo;
    mxb_assert(pInfo);

    QC_EXCEPTION_GUARD(pInfo->maxscaleExplain(pParse, pNext));
}

void maxscaleFlush(Parse* pParse, Token* pWhat)
{
    QC_TRACE();

    QcSqliteInfo* pInfo = this_thread.pInfo;
    mxb_assert(pInfo);

    QC_EXCEPTION_GUARD(pInfo->maxscaleFlush(pParse, pWhat));
}

void maxscaleHandler(Parse* pParse, mxs_handler_t type, SrcList* pFullName, Token* pName)
{
    QC_TRACE();

    QcSqliteInfo* pInfo = this_thread.pInfo;
    mxb_assert(pInfo);

    QC_EXCEPTION_GUARD(pInfo->maxscaleHandler(pParse, type, pFullName, pName));
}

void maxscaleLoadData(Parse* pParse, SrcList* pFullName, int local)
{
    QC_TRACE();

    QcSqliteInfo* pInfo = this_thread.pInfo;
    mxb_assert(pInfo);

    QC_EXCEPTION_GUARD(pInfo->maxscaleLoadData(pParse, pFullName, local));
}

void maxscaleLock(Parse* pParse, mxs_lock_t type, SrcList* pTables)
{
    QC_TRACE();

    QcSqliteInfo* pInfo = this_thread.pInfo;
    mxb_assert(pInfo);

    QC_EXCEPTION_GUARD(pInfo->maxscaleLock(pParse, type, pTables));
}

void maxscaleSetStatusCap(int cap)
{
    QC_TRACE();

    mxb_assert((cap >= QC_QUERY_INVALID) && (cap <= QC_QUERY_PARSED));

    QcSqliteInfo* pInfo = this_thread.pInfo;
    mxb_assert(pInfo);

    QC_EXCEPTION_GUARD(pInfo->maxscaleSetStatusCap(cap));
}

int maxscaleTranslateKeyword(int token)
{
    QC_TRACE();

    QcSqliteInfo* pInfo = this_thread.pInfo;
    mxb_assert(pInfo);

    QC_EXCEPTION_GUARD(token = pInfo->maxscaleTranslateKeyword(token));

    return token;
}

/**
 * Register the tokenization of a keyword.
 *
 * @param token A keyword code (check generated parse.h)
 *
 * @return Non-zero if all input should be consumed, 0 otherwise.
 */
int maxscaleKeyword(int token)
{
    QC_TRACE();

    QcSqliteInfo* pInfo = this_thread.pInfo;
    mxb_assert(pInfo);

    QC_EXCEPTION_GUARD(token = pInfo->maxscaleKeyword(token));

    return token;
}

void maxscaleRenameTable(Parse* pParse, SrcList* pTables)
{
    QC_TRACE();

    QcSqliteInfo* pInfo = this_thread.pInfo;
    mxb_assert(pInfo);

    QC_EXCEPTION_GUARD(pInfo->maxscaleRenameTable(pParse, pTables));
}

void maxscalePrepare(Parse* pParse, Token* pName, Expr* pStmt)
{
    QC_TRACE();

    QcSqliteInfo* pInfo = this_thread.pInfo;
    mxb_assert(pInfo);

    QC_EXCEPTION_GUARD(pInfo->maxscalePrepare(pParse, pName, pStmt));
}

void maxscalePrivileges(Parse* pParse, int kind)
{
    QC_TRACE();

    QcSqliteInfo* pInfo = this_thread.pInfo;
    mxb_assert(pInfo);

    QC_EXCEPTION_GUARD(pInfo->maxscalePrivileges(pParse, kind));
}

void maxscaleReset(Parse* pParse, int what)
{
    QC_TRACE();

    QcSqliteInfo* pInfo = this_thread.pInfo;
    mxb_assert(pInfo);

    QC_EXCEPTION_GUARD(pInfo->maxscaleReset(pParse, what));
}

void maxscaleSet(Parse* pParse, int scope, mxs_set_t kind, ExprList* pList)
{
    QC_TRACE();

    QcSqliteInfo* pInfo = this_thread.pInfo;
    mxb_assert(pInfo);

    QC_EXCEPTION_GUARD(pInfo->maxscaleSet(pParse, scope, kind, pList));
}

void maxscaleShow(Parse* pParse, MxsShow* pShow)
{
    QC_TRACE();

    QcSqliteInfo* pInfo = this_thread.pInfo;
    mxb_assert(pInfo);

    QC_EXCEPTION_GUARD(pInfo->maxscaleShow(pParse, pShow));
}

void maxscaleTruncate(Parse* pParse, Token* pDatabase, Token* pName)
{
    QC_TRACE();

    QcSqliteInfo* pInfo = this_thread.pInfo;
    mxb_assert(pInfo);

    QC_EXCEPTION_GUARD(pInfo->maxscaleTruncate(pParse, pDatabase, pName));
}

void maxscaleUse(Parse* pParse, Token* pToken)
{
    QC_TRACE();

    QcSqliteInfo* pInfo = this_thread.pInfo;
    mxb_assert(pInfo);

    QC_EXCEPTION_GUARD(pInfo->maxscaleUse(pParse, pToken));
}

/**
 * API
 */
<<<<<<< HEAD
static int32_t        qc_sqlite_setup(qc_sql_mode_t sql_mode, const char* args);
static int32_t        qc_sqlite_process_init(void);
static void           qc_sqlite_process_end(void);
static int32_t        qc_sqlite_thread_init(void);
static void           qc_sqlite_thread_end(void);
static int32_t        qc_sqlite_parse(GWBUF* query, uint32_t collect, int32_t* result);
static int32_t        qc_sqlite_get_type_mask(GWBUF* query, uint32_t* typemask);
static int32_t        qc_sqlite_get_operation(GWBUF* query, int32_t* op);
static int32_t        qc_sqlite_get_created_table_name(GWBUF* query, char** name);
static int32_t        qc_sqlite_is_drop_table_query(GWBUF* query, int32_t* is_drop_table);
static int32_t        qc_sqlite_get_table_names(GWBUF* query, int32_t fullnames, char*** names, int* tblsize);
static int32_t        qc_sqlite_get_canonical(GWBUF* query, char** canonical);
static int32_t        qc_sqlite_query_has_clause(GWBUF* query, int32_t* has_clause);
static int32_t        qc_sqlite_get_database_names(GWBUF* query, char*** names, int* sizep);
static int32_t        qc_sqlite_get_preparable_stmt(GWBUF* stmt, GWBUF** preparable_stmt);
static void           qc_sqlite_set_server_version(uint64_t version);
static void           qc_sqlite_get_server_version(uint64_t* version);
static int32_t        qc_sqlite_get_sql_mode(qc_sql_mode_t* sql_mode);
static int32_t        qc_sqlite_set_sql_mode(qc_sql_mode_t sql_mode);
static QC_STMT_INFO*  qc_sqlite_info_dup(QC_STMT_INFO* info);
static void           qc_sqlite_info_close(QC_STMT_INFO* info);
static QC_STMT_RESULT qc_sqlite_get_result_from_info(const QC_STMT_INFO* pInfo);

=======
static int32_t       qc_sqlite_setup(qc_sql_mode_t sql_mode, const char* args);
static int32_t       qc_sqlite_process_init(void);
static void          qc_sqlite_process_end(void);
static int32_t       qc_sqlite_thread_init(void);
static void          qc_sqlite_thread_end(void);
static int32_t       qc_sqlite_parse(GWBUF* query, uint32_t collect, int32_t* result);
static int32_t       qc_sqlite_get_type_mask(GWBUF* query, uint32_t* typemask);
static int32_t       qc_sqlite_get_operation(GWBUF* query, int32_t* op);
static int32_t       qc_sqlite_get_created_table_name(GWBUF* query, char** name);
static int32_t       qc_sqlite_is_drop_table_query(GWBUF* query, int32_t* is_drop_table);
static int32_t       qc_sqlite_get_table_names(GWBUF* query, int32_t fullnames, char*** names, int* tblsize);
static int32_t       qc_sqlite_get_canonical(GWBUF* query, char** canonical);
static int32_t       qc_sqlite_query_has_clause(GWBUF* query, int32_t* has_clause);
static int32_t       qc_sqlite_get_database_names(GWBUF* query, char*** names, int* sizep);
static int32_t       qc_sqlite_get_preparable_stmt(GWBUF* stmt, GWBUF** preparable_stmt);
static void          qc_sqlite_set_server_version(uint64_t version);
static void          qc_sqlite_get_server_version(uint64_t* version);
static int32_t       qc_sqlite_get_sql_mode(qc_sql_mode_t* sql_mode);
static int32_t       qc_sqlite_set_sql_mode(qc_sql_mode_t sql_mode);
static QC_STMT_INFO* qc_sqlite_info_dup(QC_STMT_INFO* info);
static void          qc_sqlite_info_close(QC_STMT_INFO* info);
static uint32_t      qc_sqlite_get_options();
static int32_t       qc_sqlite_set_options(uint32_t options);
>>>>>>> e9144219

static bool get_key_and_value(char* arg, const char** pkey, const char** pvalue)
{
    char* p = strchr(arg, '=');

    if (p)
    {
        *p = 0;

        *pkey = mxb::trim(arg);
        *pvalue = mxb::trim(p + 1);
    }

    return p != NULL;
}

static const char ARG_LOG_UNRECOGNIZED_STATEMENTS[] = "log_unrecognized_statements";
static const char ARG_PARSE_AS[] = "parse_as";

static int32_t qc_sqlite_setup(qc_sql_mode_t sql_mode, const char* cargs)
{
    QC_TRACE();
    assert(!this_unit.setup);

    qc_log_level_t log_level = QC_LOG_NOTHING;
    qc_parse_as_t parse_as = (sql_mode == QC_SQL_MODE_ORACLE) ? QC_PARSE_AS_103 : QC_PARSE_AS_DEFAULT;
    QC_NAME_MAPPING* function_name_mappings = function_name_mappings_default;

    if (cargs)
    {
        char args[strlen(cargs) + 1];
        strcpy(args, cargs);

        char* p1;
        char* token = strtok_r(args, ",", &p1);

        while (token)
        {
            const char* key;
            const char* value;

            if (get_key_and_value(token, &key, &value))
            {
                if (strcmp(key, ARG_LOG_UNRECOGNIZED_STATEMENTS) == 0)
                {
                    char* end;

                    long l = strtol(value, &end, 0);

                    if ((*end == 0) && (l >= QC_LOG_NOTHING) && (l <= QC_LOG_NON_TOKENIZED))
                    {
                        log_level = static_cast<qc_log_level_t>(l);
                    }
                    else
                    {
                        MXS_WARNING("'%s' is not a number between %d and %d.",
                                    value,
                                    QC_LOG_NOTHING,
                                    QC_LOG_NON_TOKENIZED);
                    }
                }
                else if (strcmp(key, ARG_PARSE_AS) == 0)
                {
                    if (strcmp(value, "10.3") == 0)
                    {
                        parse_as = QC_PARSE_AS_103;
                        MXS_NOTICE("Parsing as 10.3.");
                    }
                    else
                    {
                        MXS_WARNING("'%s' is not a recognized value for '%s'. "
                                    "Parsing as pre-10.3.",
                                    value,
                                    key);
                    }
                }
                else
                {
                    MXS_WARNING("'%s' is not a recognized argument.", key);
                }
            }
            else
            {
                MXS_WARNING("'%s' is not a recognized argument string.", args);
            }

            token = strtok_r(NULL, ",", &p1);
        }
    }

    if (sql_mode == QC_SQL_MODE_ORACLE)
    {
        function_name_mappings = function_name_mappings_oracle;
    }
    else if (parse_as == QC_PARSE_AS_103)
    {
        function_name_mappings = function_name_mappings_103;
    }

    this_unit.setup = true;
    this_unit.log_level = log_level;
    this_unit.sql_mode = sql_mode;
    this_unit.parse_as = parse_as;
    this_unit.pFunction_name_mappings = function_name_mappings;

    return this_unit.setup ? QC_RESULT_OK : QC_RESULT_ERROR;
}

static int32_t qc_sqlite_process_init(void)
{
    QC_TRACE();
    assert(this_unit.setup);
    assert(!this_unit.initialized);

    if (sqlite3_initialize() == 0)
    {
        init_builtin_functions();

        this_unit.initialized = true;

        if (this_unit.log_level != QC_LOG_NOTHING)
        {
            const char* message = NULL;

            switch (this_unit.log_level)
            {
            case QC_LOG_NON_PARSED:
                message = "Statements that cannot be parsed completely are logged.";
                break;

            case QC_LOG_NON_PARTIALLY_PARSED:
                message = "Statements that cannot even be partially parsed are logged.";
                break;

            case QC_LOG_NON_TOKENIZED:
                message = "Statements that cannot even be classified by keyword matching are logged.";
                break;

            default:
                mxb_assert(!true);
            }

            MXS_NOTICE("%s", message);
        }
    }
    else
    {
        MXS_ERROR("Failed to initialize sqlite3.");
    }

    return this_unit.initialized ? QC_RESULT_OK : QC_RESULT_ERROR;
}

static void qc_sqlite_process_end(void)
{
    QC_TRACE();
    mxb_assert(this_unit.initialized);

    finish_builtin_functions();

    sqlite3_shutdown();
    this_unit.initialized = false;
}

static int32_t qc_sqlite_thread_init(void)
{
    QC_TRACE();
    mxb_assert(this_unit.initialized);
    mxb_assert(!this_thread.initialized);

    // Thread initialization must be done behind a global lock. SQLite can perform
    // global initialization which has a data race in the page cache code.
    // TODO: Figure out why this happens
    std::lock_guard<std::mutex> guard(this_unit.lock);

    // TODO: It may be sufficient to have a single in-memory database for all threads.
    int rc = sqlite3_open(":memory:", &this_thread.pDb);
    if (rc == SQLITE_OK)
    {
        this_thread.sql_mode = this_unit.sql_mode;
        this_thread.pFunction_name_mappings = this_unit.pFunction_name_mappings;

        MXS_INFO("In-memory sqlite database successfully opened for thread %lu.",
                 (unsigned long) pthread_self());

        QcSqliteInfo* pInfo = QcSqliteInfo::create(QC_COLLECT_ALL);

        if (pInfo)
        {
            this_thread.pInfo = pInfo;

            // With this statement we cause sqlite3 to initialize itself, so that it
            // is not done as part of the actual classification of data.
            const char* s = "CREATE TABLE __maxscale__internal__ (field int UNIQUE)";
            size_t len = strlen(s);

            bool suppress_logging = false;

            this_thread.pInfo->m_pQuery = s;
            this_thread.pInfo->m_nQuery = len;
            parse_query_string(s, len, suppress_logging);
            this_thread.pInfo->m_pQuery = NULL;
            this_thread.pInfo->m_nQuery = 0;

            this_thread.pInfo->dec_ref();
            this_thread.pInfo = NULL;

            this_thread.initialized = true;
            this_thread.version_major = 0;
            this_thread.version_minor = 0;
            this_thread.version_patch = 0;
        }
        else
        {
            sqlite3_close(this_thread.pDb);
            this_thread.pDb = NULL;
        }
    }
    else
    {
        MXS_ERROR("Failed to open in-memory sqlite database for thread %lu: %d, %s",
                  (unsigned long) pthread_self(),
                  rc,
                  sqlite3_errstr(rc));
    }

    return this_thread.initialized ? QC_RESULT_OK : QC_RESULT_ERROR;
}

static void qc_sqlite_thread_end(void)
{
    QC_TRACE();
    mxb_assert(this_unit.initialized);
    mxb_assert(this_thread.initialized);

    mxb_assert(this_thread.pDb);
    std::lock_guard<std::mutex> guard(this_unit.lock);
    int rc = sqlite3_close(this_thread.pDb);

    if (rc != SQLITE_OK)
    {
        MXS_WARNING("The closing of the thread specific sqlite database failed: %d, %s",
                    rc,
                    sqlite3_errstr(rc));
    }

    this_thread.pDb = NULL;
    this_thread.initialized = false;
}

static int32_t qc_sqlite_parse(GWBUF* pStmt, uint32_t collect, int32_t* pResult)
{
    QC_TRACE();
    mxb_assert(this_unit.initialized);
    mxb_assert(this_thread.initialized);

    QcSqliteInfo* pInfo = QcSqliteInfo::get(pStmt, collect);

    if (pInfo)
    {
        *pResult = pInfo->m_status;
    }
    else
    {
        *pResult = QC_QUERY_INVALID;
    }

    return pInfo ? QC_RESULT_OK : QC_RESULT_ERROR;
}

static int32_t qc_sqlite_get_type_mask(GWBUF* pStmt, uint32_t* pType_mask)
{
    QC_TRACE();
    int32_t rv = QC_RESULT_ERROR;
    mxb_assert(this_unit.initialized);
    mxb_assert(this_thread.initialized);

    *pType_mask = QUERY_TYPE_UNKNOWN;
    QcSqliteInfo* pInfo = QcSqliteInfo::get(pStmt, QC_COLLECT_ESSENTIALS);

    if (pInfo)
    {
        if (pInfo->get_type_mask(pType_mask))
        {
            rv = QC_RESULT_OK;
        }
        else if (mxs_log_is_priority_enabled(LOG_INFO))
        {
            log_invalid_data(pStmt, "cannot report query type");
        }
    }
    else
    {
        MXS_ERROR("The query could not be parsed. Response not valid.");
    }

    return rv;
}

static int32_t qc_sqlite_get_operation(GWBUF* pStmt, int32_t* pOp)
{
    QC_TRACE();
    int32_t rv = QC_RESULT_ERROR;
    mxb_assert(this_unit.initialized);
    mxb_assert(this_thread.initialized);

    *pOp = QUERY_OP_UNDEFINED;
    QcSqliteInfo* pInfo = QcSqliteInfo::get(pStmt, QC_COLLECT_ESSENTIALS);

    if (pInfo)
    {
        if (pInfo->get_operation(pOp))
        {
            rv = QC_RESULT_OK;
        }
        else if (mxs_log_is_priority_enabled(LOG_INFO))
        {
            log_invalid_data(pStmt, "cannot report query operation");
        }
    }
    else
    {
        MXS_ERROR("The query could not be parsed. Response not valid.");
    }

    return rv;
}

static int32_t qc_sqlite_get_created_table_name(GWBUF* pStmt, char** pzCreated_table_name)
{
    QC_TRACE();
    int32_t rv = QC_RESULT_ERROR;
    mxb_assert(this_unit.initialized);
    mxb_assert(this_thread.initialized);

    *pzCreated_table_name = NULL;
    QcSqliteInfo* pInfo = QcSqliteInfo::get(pStmt, QC_COLLECT_TABLES);

    if (pInfo)
    {
        if (pInfo->get_created_table_name(pzCreated_table_name))
        {
            rv = QC_RESULT_OK;
        }
        else if (mxs_log_is_priority_enabled(LOG_INFO))
        {
            log_invalid_data(pStmt, "cannot report created tables");
        }
    }
    else
    {
        MXS_ERROR("The query could not be parsed. Response not valid.");
    }

    return rv;
}

static int32_t qc_sqlite_is_drop_table_query(GWBUF* pStmt, int32_t* pIs_drop_table)
{
    QC_TRACE();
    int32_t rv = QC_RESULT_ERROR;
    mxb_assert(this_unit.initialized);
    mxb_assert(this_thread.initialized);

    *pIs_drop_table = 0;
    QcSqliteInfo* pInfo = QcSqliteInfo::get(pStmt, QC_COLLECT_ESSENTIALS);

    if (pInfo)
    {
        if (pInfo->is_drop_table_query(pIs_drop_table))
        {
            rv = QC_RESULT_OK;
        }
        else if (mxs_log_is_priority_enabled(LOG_INFO))
        {
            log_invalid_data(pStmt, "cannot report whether query is drop table");
        }
    }
    else
    {
        MXS_ERROR("The query could not be parsed. Response not valid.");
    }

    return rv;
}

static int32_t qc_sqlite_get_table_names(GWBUF* pStmt,
                                         int32_t fullnames,
                                         char*** ppzTable_names,
                                         int32_t* pnTable_names)
{
    QC_TRACE();
    int32_t rv = QC_RESULT_ERROR;
    mxb_assert(this_unit.initialized);
    mxb_assert(this_thread.initialized);

    *ppzTable_names = NULL;
    *pnTable_names = 0;
    QcSqliteInfo* pInfo = QcSqliteInfo::get(pStmt, QC_COLLECT_TABLES);

    if (pInfo)
    {
        if (pInfo->get_table_names(fullnames, ppzTable_names, pnTable_names))
        {
            rv = QC_RESULT_OK;
        }
        else if (mxs_log_is_priority_enabled(LOG_INFO))
        {
            log_invalid_data(pStmt, "cannot report what tables are accessed");
        }
    }
    else
    {
        MXS_ERROR("The pStmt could not be parsed. Response not valid.");
    }

    return rv;
}

static int32_t qc_sqlite_get_canonical(GWBUF* pStmt, char** pzCanonical)
{
    QC_TRACE();
    int32_t rv = QC_RESULT_ERROR;
    mxb_assert(this_unit.initialized);
    mxb_assert(this_thread.initialized);

    *pzCanonical = NULL;

    MXS_ERROR("qc_get_canonical not implemented yet.");

    return rv;
}

static int32_t qc_sqlite_query_has_clause(GWBUF* pStmt, int32_t* pHas_clause)
{
    QC_TRACE();
    int32_t rv = QC_RESULT_ERROR;
    mxb_assert(this_unit.initialized);
    mxb_assert(this_thread.initialized);

    *pHas_clause = 0;
    QcSqliteInfo* pInfo = QcSqliteInfo::get(pStmt, QC_COLLECT_ESSENTIALS);

    if (pInfo)
    {
        if (pInfo->query_has_clause(pHas_clause))
        {
            rv = QC_RESULT_OK;
        }
        else if (mxs_log_is_priority_enabled(LOG_INFO))
        {
            log_invalid_data(pStmt, "cannot report whether the query has a where clause");
        }
    }
    else
    {
        MXS_ERROR("The query could not be parsed. Response not valid.");
    }

    return rv;
}

static int32_t qc_sqlite_get_database_names(GWBUF* pStmt, char*** ppzDatabase_names, int* pnDatabase_names)
{
    QC_TRACE();
    int32_t rv = QC_RESULT_ERROR;
    mxb_assert(this_unit.initialized);
    mxb_assert(this_thread.initialized);

    *ppzDatabase_names = NULL;
    *pnDatabase_names = 0;
    QcSqliteInfo* pInfo = QcSqliteInfo::get(pStmt, QC_COLLECT_DATABASES);

    if (pInfo)
    {
        if (pInfo->get_database_names(ppzDatabase_names, pnDatabase_names))
        {
            rv = QC_RESULT_OK;
        }
        else if (mxs_log_is_priority_enabled(LOG_INFO))
        {
            log_invalid_data(pStmt, "cannot report what databases are accessed");
        }
    }
    else
    {
        MXS_ERROR("The query could not be parsed. Response not valid.");
    }

    return rv;
}

static int32_t qc_sqlite_get_prepare_name(GWBUF* pStmt, char** pzPrepare_name)
{
    QC_TRACE();
    int32_t rv = QC_RESULT_ERROR;
    mxb_assert(this_unit.initialized);
    mxb_assert(this_thread.initialized);

    *pzPrepare_name = NULL;
    QcSqliteInfo* pInfo = QcSqliteInfo::get(pStmt, QC_COLLECT_ESSENTIALS);

    if (pInfo)
    {
        if (pInfo->get_prepare_name(pzPrepare_name))
        {
            rv = QC_RESULT_OK;
        }
        else if (mxs_log_is_priority_enabled(LOG_INFO))
        {
            log_invalid_data(pStmt, "cannot report the name of a prepared statement");
        }
    }
    else
    {
        MXS_ERROR("The query could not be parsed. Response not valid.");
    }

    return rv;
}

int32_t qc_sqlite_get_field_info(GWBUF* pStmt, const QC_FIELD_INFO** ppInfos, uint32_t* pnInfos)
{
    QC_TRACE();
    int32_t rv = QC_RESULT_ERROR;
    mxb_assert(this_unit.initialized);
    mxb_assert(this_thread.initialized);

    *ppInfos = NULL;
    *pnInfos = 0;

    QcSqliteInfo* pInfo = QcSqliteInfo::get(pStmt, QC_COLLECT_FIELDS);

    if (pInfo)
    {
        if (pInfo->get_field_info(ppInfos, pnInfos))
        {
            rv = QC_RESULT_OK;
        }
        else if (mxs_log_is_priority_enabled(LOG_INFO))
        {
            log_invalid_data(pStmt, "cannot report field info");
        }
    }
    else
    {
        MXS_ERROR("The query could not be parsed. Response not valid.");
    }

    return rv;
}

int32_t qc_sqlite_get_function_info(GWBUF* pStmt, const QC_FUNCTION_INFO** ppInfos, uint32_t* pnInfos)
{
    QC_TRACE();
    int32_t rv = QC_RESULT_ERROR;
    mxb_assert(this_unit.initialized);
    mxb_assert(this_thread.initialized);

    *ppInfos = NULL;
    *pnInfos = 0;

    QcSqliteInfo* pInfo = QcSqliteInfo::get(pStmt, QC_COLLECT_FUNCTIONS);

    if (pInfo)
    {
        if (pInfo->get_function_info(ppInfos, pnInfos))
        {
            rv = QC_RESULT_OK;
        }
        else if (mxs_log_is_priority_enabled(LOG_INFO))
        {
            log_invalid_data(pStmt, "cannot report function info");
        }
    }
    else
    {
        MXS_ERROR("The query could not be parsed. Response not valid.");
    }

    return rv;
}

int32_t qc_sqlite_get_preparable_stmt(GWBUF* pStmt, GWBUF** pzPreparable_stmt)
{
    QC_TRACE();
    int32_t rv = QC_RESULT_ERROR;
    mxb_assert(this_unit.initialized);
    mxb_assert(this_thread.initialized);

    *pzPreparable_stmt = NULL;

    QcSqliteInfo* pInfo = QcSqliteInfo::get(pStmt, QC_COLLECT_ESSENTIALS);

    if (pInfo)
    {
        if (pInfo->get_preparable_stmt(pzPreparable_stmt))
        {
            rv = QC_RESULT_OK;
        }
        else if (mxs_log_is_priority_enabled(LOG_INFO))
        {
            log_invalid_data(pStmt, "cannot report preperable statement");
        }
    }
    else
    {
        MXS_ERROR("The query could not be parsed. Response not valid.");
    }

    return rv;
}

static void qc_sqlite_set_server_version(uint64_t version)
{
    QC_TRACE();

    uint32_t major = version / 10000;
    uint32_t minor = (version - major * 10000) / 100;
    uint32_t patch = version - major * 10000 - minor * 100;

    this_thread.version = version;
    this_thread.version_major = major;
    this_thread.version_minor = minor;
    this_thread.version_patch = patch;
}

static void qc_sqlite_get_server_version(uint64_t* pVersion)
{
    QC_TRACE();

    *pVersion = this_thread.version;
}


int32_t qc_sqlite_get_sql_mode(qc_sql_mode_t* pSql_mode)
{
    *pSql_mode = this_thread.sql_mode;
    return QC_RESULT_OK;
}

int32_t qc_sqlite_set_sql_mode(qc_sql_mode_t sql_mode)
{
    int32_t rv = QC_RESULT_OK;

    switch (sql_mode)
    {
    case QC_SQL_MODE_DEFAULT:
        this_thread.sql_mode = sql_mode;
        if (this_unit.parse_as == QC_PARSE_AS_103)
        {
            this_thread.pFunction_name_mappings = function_name_mappings_103;
        }
        else
        {
            this_thread.pFunction_name_mappings = function_name_mappings_default;
        }
        break;

    case QC_SQL_MODE_ORACLE:
        this_thread.sql_mode = sql_mode;
        this_thread.pFunction_name_mappings = function_name_mappings_oracle;
        break;

    default:
        rv = QC_RESULT_ERROR;
    }

    return rv;
}

QC_STMT_INFO* qc_sqlite_info_dup(QC_STMT_INFO* info)
{
    static_cast<QcSqliteInfo*>(info)->inc_ref();
    return info;
}

void qc_sqlite_info_close(QC_STMT_INFO* info)
{
    static_cast<QcSqliteInfo*>(info)->dec_ref();
}

<<<<<<< HEAD
QC_STMT_RESULT qc_sqlite_get_result_from_info(const QC_STMT_INFO* pInfo)
{
    return static_cast<const QcSqliteInfo*>(pInfo)->get_result();
=======
uint32_t qc_sqlite_get_options()
{
    return this_thread.options;
}

int32_t qc_sqlite_set_options(uint32_t options)
{
    int32_t rv = QC_RESULT_OK;

    if ((options & ~QC_OPTION_MASK) == 0)
    {
        this_thread.options = options;
    }
    else
    {
        rv = QC_RESULT_ERROR;
    }

    return rv;
>>>>>>> e9144219
}

/**
 * EXPORTS
 */

extern "C"
{

    MXS_MODULE* MXS_CREATE_MODULE()
    {
        static QUERY_CLASSIFIER qc =
        {
            qc_sqlite_setup,
            qc_sqlite_process_init,
            qc_sqlite_process_end,
            qc_sqlite_thread_init,
            qc_sqlite_thread_end,
            qc_sqlite_parse,
            qc_sqlite_get_type_mask,
            qc_sqlite_get_operation,
            qc_sqlite_get_created_table_name,
            qc_sqlite_is_drop_table_query,
            qc_sqlite_get_table_names,
            NULL,
            qc_sqlite_query_has_clause,
            qc_sqlite_get_database_names,
            qc_sqlite_get_prepare_name,
            qc_sqlite_get_field_info,
            qc_sqlite_get_function_info,
            qc_sqlite_get_preparable_stmt,
            qc_sqlite_set_server_version,
            qc_sqlite_get_server_version,
            qc_sqlite_get_sql_mode,
            qc_sqlite_set_sql_mode,
            qc_sqlite_info_dup,
            qc_sqlite_info_close,
<<<<<<< HEAD
            qc_sqlite_get_result_from_info,
=======
            qc_sqlite_get_options,
            qc_sqlite_set_options
>>>>>>> e9144219
        };

        static MXS_MODULE info =
        {
            MXS_MODULE_API_QUERY_CLASSIFIER,
            MXS_MODULE_GA,
            MXS_QUERY_CLASSIFIER_VERSION,
            "Query classifier using sqlite.",
            "V1.0.0",
            MXS_NO_MODULE_CAPABILITIES,
            &qc,
            qc_sqlite_process_init,
            qc_sqlite_process_end,
            qc_sqlite_thread_init,
            qc_sqlite_thread_end,
            {
                {MXS_END_MODULE_PARAMS}
            }
        };

        return &info;
    }
}<|MERGE_RESOLUTION|>--- conflicted
+++ resolved
@@ -4583,7 +4583,6 @@
 /**
  * API
  */
-<<<<<<< HEAD
 static int32_t        qc_sqlite_setup(qc_sql_mode_t sql_mode, const char* args);
 static int32_t        qc_sqlite_process_init(void);
 static void           qc_sqlite_process_end(void);
@@ -4605,33 +4604,10 @@
 static int32_t        qc_sqlite_set_sql_mode(qc_sql_mode_t sql_mode);
 static QC_STMT_INFO*  qc_sqlite_info_dup(QC_STMT_INFO* info);
 static void           qc_sqlite_info_close(QC_STMT_INFO* info);
+static uint32_t       qc_sqlite_get_options();
+static int32_t        qc_sqlite_set_options(uint32_t options);
 static QC_STMT_RESULT qc_sqlite_get_result_from_info(const QC_STMT_INFO* pInfo);
 
-=======
-static int32_t       qc_sqlite_setup(qc_sql_mode_t sql_mode, const char* args);
-static int32_t       qc_sqlite_process_init(void);
-static void          qc_sqlite_process_end(void);
-static int32_t       qc_sqlite_thread_init(void);
-static void          qc_sqlite_thread_end(void);
-static int32_t       qc_sqlite_parse(GWBUF* query, uint32_t collect, int32_t* result);
-static int32_t       qc_sqlite_get_type_mask(GWBUF* query, uint32_t* typemask);
-static int32_t       qc_sqlite_get_operation(GWBUF* query, int32_t* op);
-static int32_t       qc_sqlite_get_created_table_name(GWBUF* query, char** name);
-static int32_t       qc_sqlite_is_drop_table_query(GWBUF* query, int32_t* is_drop_table);
-static int32_t       qc_sqlite_get_table_names(GWBUF* query, int32_t fullnames, char*** names, int* tblsize);
-static int32_t       qc_sqlite_get_canonical(GWBUF* query, char** canonical);
-static int32_t       qc_sqlite_query_has_clause(GWBUF* query, int32_t* has_clause);
-static int32_t       qc_sqlite_get_database_names(GWBUF* query, char*** names, int* sizep);
-static int32_t       qc_sqlite_get_preparable_stmt(GWBUF* stmt, GWBUF** preparable_stmt);
-static void          qc_sqlite_set_server_version(uint64_t version);
-static void          qc_sqlite_get_server_version(uint64_t* version);
-static int32_t       qc_sqlite_get_sql_mode(qc_sql_mode_t* sql_mode);
-static int32_t       qc_sqlite_set_sql_mode(qc_sql_mode_t sql_mode);
-static QC_STMT_INFO* qc_sqlite_info_dup(QC_STMT_INFO* info);
-static void          qc_sqlite_info_close(QC_STMT_INFO* info);
-static uint32_t      qc_sqlite_get_options();
-static int32_t       qc_sqlite_set_options(uint32_t options);
->>>>>>> e9144219
 
 static bool get_key_and_value(char* arg, const char** pkey, const char** pvalue)
 {
@@ -5314,31 +5290,30 @@
     static_cast<QcSqliteInfo*>(info)->dec_ref();
 }
 
-<<<<<<< HEAD
+uint32_t qc_sqlite_get_options()
+{
+    return this_thread.options;
+}
+
+int32_t qc_sqlite_set_options(uint32_t options)
+{
+    int32_t rv = QC_RESULT_OK;
+
+    if ((options & ~QC_OPTION_MASK) == 0)
+    {
+        this_thread.options = options;
+    }
+    else
+    {
+        rv = QC_RESULT_ERROR;
+    }
+
+    return rv;
+}
+
 QC_STMT_RESULT qc_sqlite_get_result_from_info(const QC_STMT_INFO* pInfo)
 {
     return static_cast<const QcSqliteInfo*>(pInfo)->get_result();
-=======
-uint32_t qc_sqlite_get_options()
-{
-    return this_thread.options;
-}
-
-int32_t qc_sqlite_set_options(uint32_t options)
-{
-    int32_t rv = QC_RESULT_OK;
-
-    if ((options & ~QC_OPTION_MASK) == 0)
-    {
-        this_thread.options = options;
-    }
-    else
-    {
-        rv = QC_RESULT_ERROR;
-    }
-
-    return rv;
->>>>>>> e9144219
 }
 
 /**
@@ -5376,12 +5351,9 @@
             qc_sqlite_set_sql_mode,
             qc_sqlite_info_dup,
             qc_sqlite_info_close,
-<<<<<<< HEAD
+            qc_sqlite_get_options,
+            qc_sqlite_set_options,
             qc_sqlite_get_result_from_info,
-=======
-            qc_sqlite_get_options,
-            qc_sqlite_set_options
->>>>>>> e9144219
         };
 
         static MXS_MODULE info =
