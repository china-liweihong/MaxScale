/*
 * Copyright (c) 2016 MariaDB Corporation Ab
 *
 * Use of this software is governed by the Business Source License included
 * in the LICENSE.TXT file and at www.mariadb.com/bsl11.
 *
 * Change Date: 2024-04-23
 *
 * On the date above, in accordance with the Business Source License, use
 * of this software will be governed by version 2 or later of the General
 * Public License.
 */

/**
 * @file gateway.c - The entry point of MaxScale
 */

#include <maxscale/ccdefs.hh>

#ifdef HAVE_GLIBC
#include <execinfo.h>
#endif
#include <ftw.h>
#include <stdlib.h>
#include <string.h>
#include <strings.h>
#include <time.h>
#include <unistd.h>
#include <getopt.h>
#ifdef HAVE_SYSTEMD
#include <systemd/sd-daemon.h>
#endif

#include <set>
#include <map>
#include <fstream>

#include <ini.h>
#include <openssl/opensslconf.h>
#include <pwd.h>
#include <sys/file.h>
#include <sys/prctl.h>
#include <sys/stat.h>
#include <sys/types.h>
#include <sys/wait.h>
#include <sys/sysinfo.h>

#include <maxbase/maxbase.hh>
#include <maxbase/stacktrace.hh>
#include <maxbase/format.hh>
#include <maxbase/pretty_print.hh>
#include <maxbase/watchdognotifier.hh>
#include <maxsql/mariadb.hh>
#include <maxbase/alloc.h>
#include <maxscale/adminusers.hh>
#include <maxscale/dcb.hh>
#include <maxscale/housekeeper.h>
#include <maxscale/mainworker.hh>
#include <maxscale/maxscale.h>
#include <maxscale/mysql_utils.hh>
#include <maxscale/paths.hh>
#include <maxscale/query_classifier.hh>
#include <maxscale/random.h>
#include <maxscale/routingworker.hh>
#include <maxscale/server.hh>
#include <maxscale/session.hh>
#include <maxscale/sqlite3.h>
#include <maxscale/threadpool.hh>
#include <maxscale/utils.h>
#include <maxscale/version.h>

#include "internal/admin.hh"
#include "internal/config.hh"
#include "internal/maxscale.hh"
#include "internal/modules.hh"
#include "internal/monitormanager.hh"
#include "internal/poll.hh"
#include "internal/service.hh"
#include "internal/listener.hh"
#include "internal/servermanager.hh"

#if !defined (OPENSSL_THREADS)
#error OpenSSL library does not support multi-threading.
#endif

using namespace maxscale;
using std::string;

const int PIDFD_CLOSED = -1;

extern char* program_invocation_name;
extern char* program_invocation_short_name;

static struct ThisUnit
{
    char datadir[PATH_MAX + 1] = "";/* Data directory created for this gateway instance */
    bool datadir_defined = false;   /*< If the datadir was already set */
    char pidfile[PATH_MAX + 1] = "";
    int  pidfd = PIDFD_CLOSED;

    std::map<std::string, int> directory_locks;
    bool                       daemon_mode = true;
    bool                       syslog_configured = false;
    bool                       maxlog_configured = false;
    volatile sig_atomic_t      last_signal = 0;
    bool                       unload_modules_at_exit = true;
    std::string                redirect_output_to;
#ifndef OPENSSL_1_1
    /** SSL multi-threading functions and structures */
    pthread_mutex_t* ssl_locks = nullptr;
#endif
} this_unit;

static const char* maxscale_commit = MAXSCALE_COMMIT;

// The default configuration file name
static const char* default_cnf_fname = "maxscale.cnf";

#ifdef HAVE_GLIBC
// getopt_long is a GNU extension
static struct option long_options[] =
{
    {"config-check",        no_argument,       0, 'c'},
    {"export-config",       required_argument, 0, 'e'},
    {"daemon",              no_argument,       0, 'n'},
    {"nodaemon",            no_argument,       0, 'd'},
    {"config",              required_argument, 0, 'f'},
    {"log",                 required_argument, 0, 'l'},
    {"logdir",              required_argument, 0, 'L'},
    {"cachedir",            required_argument, 0, 'A'},
    {"libdir",              required_argument, 0, 'B'},
    {"configdir",           required_argument, 0, 'C'},
    {"datadir",             required_argument, 0, 'D'},
    {"execdir",             required_argument, 0, 'E'},
    {"persistdir",          required_argument, 0, 'F'},
    {"sharedir",            required_argument, 0, 'J'},
    {"module_configdir",    required_argument, 0, 'M'},
    {"language",            required_argument, 0, 'N'},
    {"piddir",              required_argument, 0, 'P'},
    {"basedir",             required_argument, 0, 'R'},
    {"runtimedir",          required_argument, 0, 'r'},
    {"user",                required_argument, 0, 'U'},
    {"syslog",              required_argument, 0, 's'},
    {"maxlog",              required_argument, 0, 'S'},
    {"log_augmentation",    required_argument, 0, 'G'},
    {"version",             no_argument,       0, 'v'},
    {"version-full",        no_argument,       0, 'V'},
    {"help",                no_argument,       0, '?'},
    {"connector_plugindir", required_argument, 0, 'H'},
    {"passive",             no_argument,       0, 'p'},
    {"debug",               required_argument, 0, 'g'},
    {0,                     0,                 0, 0  }
};
#endif

static int    cnf_preparser(void* data, const char* section, const char* name, const char* value);
static int    write_pid_file(); /* write MaxScale pidfile */
static bool   lock_dir(const std::string& path);
static bool   lock_directories();
static void   unlock_directories();
static void   unlink_pidfile(void); /* remove pidfile */
static void   unlock_pidfile();
static int    ntfw_cb(const char*, const struct stat*, int, struct FTW*);
static bool   is_file_and_readable(const char* absolute_pathname);
static bool   path_is_readable(const char* absolute_pathname);
static bool   path_is_writable(const char* absolute_pathname);
bool          handle_path_arg(std::string* dest, const char* path, const char* arg, bool rd, bool wr);
static bool   handle_debug_args(char* args);
static void   set_log_augmentation(const char* value);
static void   usage(void);
static string get_absolute_fname(const char* relative_path, const char* fname);
static void   print_alert(int eno, const char* format, ...) mxb_attribute((format(printf, 2, 3)));
static void   print_alert(const char* format, ...) mxb_attribute((format(printf, 1, 2)));
static void   print_info(int eno, const char* format, ...) mxb_attribute((format(printf, 2, 3)));
static void   print_info(const char* format, ...) mxb_attribute((format(printf, 1, 2)));
static void   print_warning(int eno, const char* format, ...) mxb_attribute((format(printf, 2, 3)));
static void   print_warning(const char* format, ...) mxb_attribute((format(printf, 1, 2)));
static void   log_startup_error(int eno, const char* format, ...) mxb_attribute((format(printf, 2, 3)));
static void   log_startup_error(const char* format, ...) mxb_attribute((format(printf, 1, 2)));
static bool   resolve_maxscale_conf_fname(string* cnf_full_path, const string& cnf_file_arg);
static char*  check_dir_access(char* dirname, bool, bool);
static int    set_user(const char* user);
bool          pid_file_exists();
void          write_child_exit_code(int fd, int code);
static bool   change_cwd();
static void   log_exit_status();
static int    daemonize();
static bool   sniff_configuration(const char* filepath);
static bool   modules_process_init();
static void   modules_process_finish();
static void   disable_module_unloading(const char* arg);
static void   enable_module_unloading(const char* arg);
static void   enable_statement_logging(const char* arg);
static void   disable_statement_logging(const char* arg);
static void   enable_cors(const char* arg);
static void   redirect_output_to_file(const char* arg);
static bool   user_is_acceptable(const char* specified_user);
static bool   init_sqlite3();
static bool   init_base_libraries();
static void   finish_base_libraries();
static bool   redirect_stdout_and_stderr(const std::string& path);
static bool   is_maxscale_already_running();

#define VA_MESSAGE(message, format) \
    va_list ap ## __LINE__; \
    va_start(ap ## __LINE__, format); \
    int len ## __LINE__ = vsnprintf(nullptr, 0, format, ap ## __LINE__); \
    va_end(ap ## __LINE__); \
    char message[len ## __LINE__ + 1]; \
    va_start(ap ## __LINE__, format); \
    vsnprintf(message, sizeof(message), format, ap ## __LINE__); \
    va_end(ap ## __LINE__);

struct DEBUG_ARGUMENT
{
    const char* name;                       /**< The name of the debug argument */
    void        (* action)(const char* arg);/**< The function implementing the argument */
    const char* description;                /**< Help text */
};

#define SPACER "                              "

const DEBUG_ARGUMENT debug_arguments[] =
{
    {
        "disable-module-unloading", disable_module_unloading,
        "disable module unloading at exit. Will produce better\n"
        SPACER "Valgrind leak reports if leaked memory was allocated in\n"
        SPACER "a shared library"
    },
    {
        "enable-module-unloading", enable_module_unloading,
        "cancels disable-module-unloading"
    },
    {
        "redirect-output-to-file", redirect_output_to_file,
        "redirect stdout and stderr to the file given as an argument"
    },
    {
        "enable-statement-logging", enable_statement_logging,
        "enable the logging of monitor and authenticator SQL statements sent by MaxScale to the servers"
    },
    {
        "disable-statement-logging", disable_statement_logging,
        "disable the logging of monitor and authenticator SQL statements sent by MaxScale to the servers"
    },
    {
        "enable-cors", enable_cors,
        "enable CORS support in the REST API"
    },
    {NULL, NULL, NULL}
};

#ifndef OPENSSL_1_1
/** SSL multi-threading functions and structures */

static void ssl_locking_function(int mode, int n, const char* file, int line)
{
    if (mode & CRYPTO_LOCK)
    {
        pthread_mutex_lock(&this_unit.ssl_locks[n]);
    }
    else
    {
        pthread_mutex_unlock(&this_unit.ssl_locks[n]);
    }
}
/**
 * OpenSSL requires this struct to be defined in order to use dynamic locks
 */
struct CRYPTO_dynlock_value
{
    pthread_mutex_t lock;
};

/**
 * Create a dynamic OpenSSL lock. The dynamic lock is just a wrapper structure
 * around a SPINLOCK structure.
 * @param file File name
 * @param line Line number
 * @return Pointer to new lock or NULL of an error occurred
 */
static struct CRYPTO_dynlock_value* ssl_create_dynlock(const char* file, int line)
{
    struct CRYPTO_dynlock_value* lock =
        (struct CRYPTO_dynlock_value*) MXS_MALLOC(sizeof(struct CRYPTO_dynlock_value));
    if (lock)
    {
        pthread_mutex_init(&lock->lock, NULL);
    }
    return lock;
}

/**
 * Lock a dynamic lock for OpenSSL.
 * @param mode
 * @param n pointer to lock
 * @param file File name
 * @param line Line number
 */
static void ssl_lock_dynlock(int mode, struct CRYPTO_dynlock_value* n, const char* file, int line)
{
    if (mode & CRYPTO_LOCK)
    {
        pthread_mutex_lock(&n->lock);
    }
    else
    {
        pthread_mutex_unlock(&n->lock);
    }
}

/**
 * Free a dynamic OpenSSL lock.
 * @param n Lock to free
 * @param file File name
 * @param line Line number
 */
static void ssl_free_dynlock(struct CRYPTO_dynlock_value* n, const char* file, int line)
{
    MXS_FREE(n);
}

#ifdef OPENSSL_1_0
/**
 * The thread ID callback function for OpenSSL dynamic locks.
 * @param id Id to modify
 */
static void maxscale_ssl_id(CRYPTO_THREADID* id)
{
    CRYPTO_THREADID_set_numeric(id, pthread_self());
}
#endif
#endif

/**
 * Handler for SIGHUP signal.
 */
static void sighup_handler(int i)
{
    // Legacy configuration reload handler
}

/**
 * Handler for SIGUSR1 signal. A SIGUSR1 signal will cause
 * maxscale to rotate all log files.
 */
static void sigusr1_handler(int i)
{
    MXS_NOTICE("Log file flush following reception of SIGUSR1\n");
    mxs_log_rotate();
}

static const char shutdown_msg[] = "\n\nShutting down MaxScale\n\n";
static const char patience_msg[] =
    "\n"
    "Patience is a virtue...\n"
    "Shutdown in progress, but one more Ctrl-C or SIGTERM and MaxScale goes down,\n"
    "no questions asked.\n";

static void sigterm_handler(int i)
{
    this_unit.last_signal = i;
    int n_shutdowns = maxscale_shutdown();

    if (n_shutdowns == 1)
    {
        if (!this_unit.daemon_mode)
        {
            if (write(STDERR_FILENO, shutdown_msg, sizeof(shutdown_msg) - 1) == -1)
            {
                printf("Failed to write shutdown message!\n");
            }
        }
    }
    else
    {
        exit(EXIT_FAILURE);
    }
}

static void sigint_handler(int i)
{
    this_unit.last_signal = i;
    int n_shutdowns = maxscale_shutdown();

    if (n_shutdowns == 1)
    {
        if (!this_unit.daemon_mode)
        {
            if (write(STDERR_FILENO, shutdown_msg, sizeof(shutdown_msg) - 1) == -1)
            {
                printf("Failed to write shutdown message!\n");
            }
        }
    }
    else if (n_shutdowns == 2)
    {
        if (!this_unit.daemon_mode)
        {
            if (write(STDERR_FILENO, patience_msg, sizeof(patience_msg) - 1) == -1)
            {
                printf("Failed to write shutdown message!\n");
            }
        }
    }
    else
    {
        exit(EXIT_FAILURE);
    }
}

volatile sig_atomic_t fatal_handling = 0;

static int signal_set(int sig, void (* handler)(int));

static void sigfatal_handler(int i)
{
    thread_local std::thread::id current_id;
    std::thread::id no_id;

    if (current_id != no_id)
    {
        // Fatal error when processing a fatal error.
        // TODO: This should be overhauled to proper signal handling (MXS-599).
        signal_set(i, SIG_DFL);
        raise(i);
    }

    current_id = std::this_thread::get_id();

    const mxs::Config& cnf = mxs::Config::get();

    print_alert("MaxScale %s received fatal signal %d. "
                "Commit ID: %s System name: %s Release string: %s\n\n",
                MAXSCALE_VERSION, i, maxscale_commit, cnf.sysname, cnf.release_string);

    MXS_ALERT("MaxScale %s received fatal signal %d. "
              "Commit ID: %s System name: %s Release string: %s",
              MAXSCALE_VERSION, i, maxscale_commit, cnf.sysname, cnf.release_string);

    if (DCB* dcb = dcb_get_current())
    {
        if (dcb->session())
        {
            session_dump_statements(dcb->session());
            session_dump_log(dcb->session());
        }
    }

    thread_local std::string msg;

    auto cb = [](const char* symbol, const char* cmd) {
            char buf[512];
            snprintf(buf, sizeof(buf), "  %s: %s\n", symbol, cmd);
            msg += buf;
        };

    mxb::dump_stacktrace(cb);

    MXS_ALERT("\n%s", msg.c_str());

    /* re-raise signal to enforce core dump */
    print_alert("Writing core dump.");
    signal_set(i, SIG_DFL);
    raise(i);
}

/**
 * @node Wraps sigaction calls
 *
 * Parameters:
 * @param sig Signal to set
 * @param void Handler function for signal *
 *
 * @return 0 in success, 1 otherwise
 *
 *
 * @details (write detailed description here)
 *
 */
static int signal_set(int sig, void (* handler)(int))
{
    int rc = 0;

    struct sigaction sigact = {};
    sigact.sa_handler = handler;

    int err;

    do
    {
        errno = 0;
        err = sigaction(sig, &sigact, NULL);
    }
    while (errno == EINTR);

    if (err < 0)
    {
        MXS_ERROR("Failed call sigaction() in %s due to %d, %s.",
                  program_invocation_short_name,
                  errno,
                  mxs_strerror(errno));
        rc = 1;
    }

    return rc;
}

/**
 * @brief Create the data directory for this process
 *
 * This will prevent conflicts when multiple MaxScale instances are run on the
 * same machine.
 * @param base Base datadir path
 * @param datadir The result where the process specific datadir is stored
 * @return True if creation was successful and false on error
 */
static bool create_datadir(const char* base, char* datadir)
{
    bool created = false;
    int len = 0;

    if ((len = snprintf(datadir, PATH_MAX, "%s", base)) < PATH_MAX
        && (mkdir(datadir, 0777) == 0 || errno == EEXIST))
    {
        if ((len = snprintf(datadir, PATH_MAX, "%s/data%d", base, getpid())) < PATH_MAX)
        {
            if ((mkdir(datadir, 0777) == 0) || (errno == EEXIST))
            {
                created = true;
            }
            else
            {
                MXS_ERROR("Cannot create data directory '%s': %s",
                          datadir,
                          mxs_strerror(errno));
            }
        }
    }
    else
    {
        if (len < PATH_MAX)
        {
            MXS_ERROR("Cannot create data directory '%s': %s",
                      datadir,
                      mxs_strerror(errno));
        }
        else
        {
            MXS_ERROR("Data directory pathname exceeds the maximum allowed pathname "
                      "length: %s/data%d.",
                      base,
                      getpid());
        }
    }

    return created;
}

/**
 * Cleanup the temporary data directory we created for the gateway
 */
int ntfw_cb(const char* filename,
            const struct stat* filestat,
            int fileflags,
            struct FTW* pfwt)
{
    int rc = 0;
    int datadir_len = strlen(mxs::datadir());
    std::string filename_string(filename + datadir_len);

    if (strncmp(filename_string.c_str(), "/data", 5) == 0)
    {
        rc = remove(filename);
        if (rc != 0)
        {
            int eno = errno;
            errno = 0;
            MXS_ERROR("Failed to remove the data directory %s of MaxScale due to %d, %s.",
                      filename_string.c_str(),
                      eno,
                      mxs_strerror(eno));
        }
    }
    return rc;
}

/**
 * @brief Clean up the data directory
 *
 * This removes the process specific datadir which is currently only used by
 * the embedded library. In the future this directory could contain other
 * temporary files and relocating this to to, for example, /tmp/ could make sense.
 */
void cleanup_process_datadir()
{
    int depth = 1;
    int flags = FTW_CHDIR | FTW_DEPTH | FTW_MOUNT;
    const char* proc_datadir = mxs::process_datadir();

    if (strcmp(proc_datadir, mxs::datadir()) != 0 && access(proc_datadir, F_OK) == 0)
    {
        nftw(proc_datadir, ntfw_cb, depth, flags);
    }
}

void cleanup_old_process_datadirs()
{
    int depth = 1;
    int flags = FTW_CHDIR | FTW_DEPTH | FTW_MOUNT;
    nftw(mxs::datadir(), ntfw_cb, depth, flags);
}

static bool resolve_maxscale_conf_fname(string* cnf_full_path, const string& cnf_file_arg)
{
    cnf_full_path->clear();

    if (!cnf_file_arg.empty())
    {
        char resolved_path[PATH_MAX + 1];
        if (realpath(cnf_file_arg.c_str(), resolved_path) == nullptr)
        {
            log_startup_error(errno, "Failed to open read access to configuration file");
        }
        else
        {
            *cnf_full_path = resolved_path;
        }
    }
    else    /*< default config file name is used */
    {
        string home_dir = mxs::configdir();

        if (home_dir.empty() || home_dir.back() != '/')
        {
            home_dir += '/';
        }

        *cnf_full_path = get_absolute_fname(home_dir.c_str(), default_cnf_fname);
    }

    return !cnf_full_path->empty() && is_file_and_readable(cnf_full_path->c_str());
}

/**
 * Check read and write accessibility to a directory.
 * @param dirname       directory to be checked
 *
 * @return NULL if directory can be read and written, an error message if either
 *      read or write is not permitted.
 */
static char* check_dir_access(char* dirname, bool rd, bool wr)
{
    char errbuf[PATH_MAX * 2];
    char* errstr = NULL;

    if (dirname == NULL)
    {
        errstr = MXS_STRDUP_A("Directory argument is NULL");
        goto retblock;
    }

    if (access(dirname, F_OK) != 0)
    {
        snprintf(errbuf, PATH_MAX * 2 - 1, "Can't access '%s'.", dirname);
        errbuf[PATH_MAX * 2 - 1] = '\0';
        errstr = MXS_STRDUP_A(errbuf);
        goto retblock;
    }

    if (rd && !path_is_readable(dirname))
    {
        snprintf(errbuf,
                 PATH_MAX * 2 - 1,
                 "MaxScale doesn't have read permission "
                 "to '%s'.",
                 dirname);
        errbuf[PATH_MAX * 2 - 1] = '\0';
        errstr = MXS_STRDUP_A(errbuf);
        goto retblock;
    }

    if (wr && !path_is_writable(dirname))
    {
        snprintf(errbuf,
                 PATH_MAX * 2 - 1,
                 "MaxScale doesn't have write permission "
                 "to '%s'.",
                 dirname);
        errbuf[PATH_MAX * 2 - 1] = '\0';
        errstr = MXS_STRDUP_A(errbuf);
        goto retblock;
    }

retblock:
    return errstr;
}

static bool init_log()
{
    bool rval = false;
    const mxs::Config& cnf = mxs::Config::get();

    if (!cnf.config_check && mkdir(mxs::logdir(), 0777) != 0 && errno != EEXIST)
    {
        print_alert(errno, "Cannot create log directory '%s'", MXS_DEFAULT_LOGDIR);
    }
    else if (mxs_log_init(NULL, mxs::logdir(), cnf.log_target))
    {
        mxs_log_set_syslog_enabled(cnf.syslog.get());
        mxs_log_set_maxlog_enabled(cnf.maxlog.get());

        // Since init_log() may be called more than once, we need to ensure
        // that the cleanup-function is not registered more than once.
        static bool atexit_registered = false;

        if (!atexit_registered)
        {
            atexit(mxs_log_finish);
            atexit_registered = true;
        }
        rval = true;
    }

    return rval;
}

static void print_message(const char* tag, int eno, const char* message)
{
    fprintf(stderr,
            "%s: %s%s%s%s\n",
            tag,
            message,
            eno == 0 ? "" : ": ",
            eno == 0 ? "" : mxs_strerror(eno),
            eno == 0 ? "" : ".");
}

/**
 * Print message to stderr
 *
 * @param eno      Errno value, ignored if 0.
 * @param message  Message to be printed.
 */
static void print_alert(int eno, const char* format, ...)
{
    VA_MESSAGE(message, format);

    print_message("alert  ", eno, message);
}

static void print_alert(const char* format, ...)
{
    VA_MESSAGE(message, format);

    print_message("alert  ", 0, message);
}

static void print_info(int eno, const char* format, ...)
{
    VA_MESSAGE(message, format);

    print_message("info   ", eno, message);
}

static void print_info(const char* format, ...)
{
    VA_MESSAGE(message, format);

    print_message("info   ", 0, message);
}

static void print_warning(int eno, const char* format, ...)
{
    VA_MESSAGE(message, format);

    print_message("warning", eno, message);
}

static void print_warning(const char* format, ...)
{
    VA_MESSAGE(message, format);

    print_message("warning", 0, message);
}

static void log_startup_message(int eno, const char* message)
{
    if (mxb_log_inited() || init_log())
    {
        MXS_ALERT("%s%s%s%s",
                  message,
                  eno == 0 ? "" : ": ",
                  eno == 0 ? "" : mxs_strerror(eno),
                  eno == 0 ? "" : ".");
    }

    print_alert(eno, "%s", message);
}

/**
 * Log startup error.
 *
 * - If possible, log message as an error to the log.
 * - Always print the message to stdeerr.
 *
 * @param eno     Errno value, ignored if 0.
 * @param format  Printf format string.
 * @param ...     Arguments according to @c format.
 */
static void log_startup_error(int eno, const char* format, ...)
{
    VA_MESSAGE(message, format);

    log_startup_message(eno, message);
}

/**
 * Log startup error.
 *
 * - If possible, log message as an error to the log.
 * - Always print the message to stdeerr.
 *
 * @param format  Printf format string.
 * @param ...     Arguments according to @c format.
 */
static void log_startup_error(const char* format, ...)
{
    VA_MESSAGE(message, format);

    log_startup_message(0, message);
}

/**
 * Check that a path refers to a readable file.
 *
 * @param absolute_pathname The path to check.
 * @return True if the path refers to a readable file. is readable
 */
static bool is_file_and_readable(const char* absolute_pathname)
{
    bool rv = false;

    struct stat info;

    if (stat(absolute_pathname, &info) == 0)
    {
        if ((info.st_mode & S_IFMT) == S_IFREG)
        {
            // There is a race here as the file can be deleted and a directory
            // created in its stead between the stat() call here and the access()
            // call in file_is_readable().
            rv = path_is_readable(absolute_pathname);
        }
        else
        {
            log_startup_error("'%s' does not refer to a regular file.", absolute_pathname);
        }
    }
    else
    {
        log_startup_error(errno, "Could not access '%s'", absolute_pathname);
    }

    return rv;
}

/**
 * Check if the file or directory is readable
 * @param absolute_pathname Path of the file or directory to check
 * @return True if file is readable
 */
static bool path_is_readable(const char* absolute_pathname)
{
    bool succp = true;

    if (access(absolute_pathname, R_OK) != 0)
    {
        log_startup_error(errno, "Opening file '%s' for reading failed", absolute_pathname);
        succp = false;
    }
    return succp;
}

/**
 * Check if the file or directory is writable
 * @param absolute_pathname Path of the file or directory to check
 * @return True if file is writable
 */
static bool path_is_writable(const char* absolute_pathname)
{
    bool succp = true;

    if (access(absolute_pathname, W_OK) != 0)
    {
        log_startup_error(errno, "Opening file '%s' for writing failed.", absolute_pathname);
        succp = false;
    }
    return succp;
}


/**
 * Get absolute pathname, given a relative path and a filename.
 *
 * @param relative_path  Relative path.
 * @param fname          File name to be concatenated to the path.
 *
 * @return Absolute path if resulting path exists and the file is
 *         readable, otherwise an empty string.
 */
static string get_absolute_fname(const char* relative_path,
                                 const char* fname)
{
    mxb_assert(relative_path);
    mxb_assert(fname);

    string absolute_fname;

    /*<
     * Expand possible relative pathname to absolute path
     */
    char expanded_path[PATH_MAX];
    if (realpath(relative_path, expanded_path) == NULL)
    {
        log_startup_error(errno, "Failed to read the directory '%s'.", relative_path);
    }
    else
    {
        /*<
         * Concatenate an absolute filename and test its existence and
         * readability.
         */

        absolute_fname += expanded_path;
        absolute_fname += "/";
        absolute_fname += fname;

        if (!path_is_readable(absolute_fname.c_str()))
        {
            absolute_fname.clear();
        }
    }

    return absolute_fname;
}

static void usage()
{
    fprintf(stderr,
            "\nUsage : %s [OPTION]...\n\n"
            "  -c, --config-check          validate configuration file and exit\n"
            "  -e, --export-config=FILE    export configuration to a single file\n"
            "  -d, --nodaemon              enable running in terminal process\n"
            "  -f, --config=FILE           relative or absolute pathname of config file\n"
            "  -l, --log=[file|stdout]     log to file or stdout\n"
            "                              (default: file)\n"
            "  -L, --logdir=PATH           path to log file directory\n"
            "  -A, --cachedir=PATH         path to cache directory\n"
            "  -B, --libdir=PATH           path to module directory\n"
            "  -C, --configdir=PATH        path to configuration file directory\n"
            "  -D, --datadir=PATH          path to data directory,\n"
            "                              stores internal MaxScale data\n"
            "  -E, --execdir=PATH          path to the maxscale and other executable files\n"
            "  -F, --persistdir=PATH       path to persisted configuration directory\n"
            "  -M, --module_configdir=PATH path to module configuration directory\n"
            "  -H, --connector_plugindir=PATH\n"
            "                              path to MariaDB Connector-C plugin directory\n"
            "  -J, --sharedir=PATH         path to share directory\n"
            "  -N, --language=PATH         path to errmsg.sys file\n"
            "  -P, --piddir=PATH           path to PID file directory\n"
            "  -R, --basedir=PATH          base path for all other paths\n"
            "  -r  --runtimedir=PATH       base path for all other paths expect binaries\n"
            "  -U, --user=USER             user ID and group ID of specified user are used to\n"
            "                              run MaxScale\n"
            "  -s, --syslog=[yes|no]       log messages to syslog (default:yes)\n"
            "  -S, --maxlog=[yes|no]       log messages to MaxScale log (default: yes)\n"
            "  -G, --log_augmentation=0|1  augment messages with the name of the function\n"
            "                              where the message was logged (default: 0)\n"
            "  -p, --passive               start MaxScale as a passive standby\n"
            "  -g, --debug=arg1,arg2,...   enable or disable debug features. Supported arguments:\n",
            program_invocation_short_name);
    for (int i = 0; debug_arguments[i].action != NULL; i++)
    {
        fprintf(stderr,
                "   %-25s  %s\n",
                debug_arguments[i].name,
                debug_arguments[i].description);
    }
    fprintf(stderr,
            "  -v, --version               print version info and exit\n"
            "  -V, --version-full          print full version info and exit\n"
            "  -?, --help                  show this help\n"
            "\n"
            "Defaults paths:\n"
            "  config file       : %s/%s\n"
            "  configdir         : %s\n"
            "  logdir            : %s\n"
            "  cachedir          : %s\n"
            "  libdir            : %s\n"
            "  sharedir          : %s\n"
            "  datadir           : %s\n"
            "  execdir           : %s\n"
            "  language          : %s\n"
            "  piddir            : %s\n"
            "  persistdir        : %s\n"
            "  module configdir  : %s\n"
            "  connector plugins : %s\n"
            "\n"
            "If '--basedir' is provided then all other paths, including the default\n"
            "configuration file path, are defined relative to that. As an example,\n"
            "if '--basedir /path/maxscale' is specified, then, for instance, the log\n"
            "dir will be '/path/maxscale/var/log/maxscale', the config dir will be\n"
            "'/path/maxscale/etc' and the default config file will be\n"
            "'/path/maxscale/etc/maxscale.cnf'.\n\n"
<<<<<<< HEAD
            "MaxScale documentation: https://mariadb.com/kb/en/mariadb-enterprise/mariadb-maxscale-21/ \n",
            mxs::configdir(),
=======
            "MaxScale documentation: https://mariadb.com/kb/en/maxscale/ \n",
            get_configdir(),
>>>>>>> 4cc5fa11
            default_cnf_fname,
            mxs::configdir(),
            mxs::logdir(),
            mxs::cachedir(),
            mxs::libdir(),
            mxs::sharedir(),
            mxs::datadir(),
            mxs::execdir(),
            mxs::langdir(),
            mxs::piddir(),
            mxs::config_persistdir(),
            mxs::module_configdir(),
            mxs::connector_plugindir());
}

/**
 * Deletes a particular signal from a provided signal set.
 *
 * @param sigset  The signal set to be manipulated.
 * @param signum  The signal to be deleted.
 * @param signame The name of the signal.
 *
 * @return True, if the signal could be deleted from the set, false otherwise.
 */
static bool delete_signal(sigset_t* sigset, int signum, const char* signame)
{
    int rc = sigdelset(sigset, signum);

    if (rc != 0)
    {
        log_startup_error(errno, "Failed to delete signal %s from the signal set of MaxScale", signame);
    }

    return rc == 0;
}

/**
 * Disables all signals.
 *
 * @return True, if all signals could be disabled, false otherwise.
 */
bool disable_signals(void)
{
    sigset_t sigset;

    if (sigfillset(&sigset) != 0)
    {
        log_startup_error(errno, "Failed to initialize set the signal set for MaxScale");
        return false;
    }

    if (!delete_signal(&sigset, SIGHUP, "SIGHUP"))
    {
        return false;
    }

    if (!delete_signal(&sigset, SIGUSR1, "SIGUSR1"))
    {
        return false;
    }

    if (!delete_signal(&sigset, SIGTERM, "SIGTERM"))
    {
        return false;
    }

    if (!delete_signal(&sigset, SIGSEGV, "SIGSEGV"))
    {
        return false;
    }

    if (!delete_signal(&sigset, SIGABRT, "SIGABRT"))
    {
        return false;
    }

    if (!delete_signal(&sigset, SIGILL, "SIGILL"))
    {
        return false;
    }

    if (!delete_signal(&sigset, SIGFPE, "SIGFPE"))
    {
        return false;
    }

    if (!delete_signal(&sigset, SIGCHLD, "SIGCHLD"))
    {
        return false;
    }

#ifdef SIGBUS
    if (!delete_signal(&sigset, SIGBUS, "SIGBUS"))
    {
        return false;
    }
#endif

    if (sigprocmask(SIG_SETMASK, &sigset, NULL) != 0)
    {
        log_startup_error(errno, "Failed to set the signal set for MaxScale");
        return false;
    }

    return true;
}

/**
 * Configures the handling of a particular signal.
 *
 * @param signum  The signal number.
 * @param signame The name of the signal.
 * @param handler The handler function for the signal.
 *
 * @return True, if the signal could be configured, false otherwise.
 */
static bool configure_signal(int signum, const char* signame, void (* handler)(int))
{
    int rc = signal_set(signum, handler);

    if (rc != 0)
    {
        log_startup_error("Failed to set signal handler for %s.", signame);
    }

    return rc == 0;
}

/**
 * Configures signal handling of MaxScale.
 *
 * @return True, if all signals could be configured, false otherwise.
 */
bool configure_signals(void)
{
    if (!configure_signal(SIGHUP, "SIGHUP", sighup_handler))
    {
        return false;
    }

    if (!configure_signal(SIGUSR1, "SIGUSR1", sigusr1_handler))
    {
        return false;
    }

    if (!configure_signal(SIGTERM, "SIGTERM", sigterm_handler))
    {
        return false;
    }

    if (!configure_signal(SIGINT, "SIGINT", sigint_handler))
    {
        return false;
    }

    if (!configure_signal(SIGSEGV, "SIGSEGV", sigfatal_handler))
    {
        return false;
    }

    if (!configure_signal(SIGABRT, "SIGABRT", sigfatal_handler))
    {
        return false;
    }

    if (!configure_signal(SIGILL, "SIGILL", sigfatal_handler))
    {
        return false;
    }

    if (!configure_signal(SIGFPE, "SIGFPE", sigfatal_handler))
    {
        return false;
    }

#ifdef SIGBUS
    if (!configure_signal(SIGBUS, "SIGBUS", sigfatal_handler))
    {
        return false;
    }
#endif

    return true;
}

bool setup_signals()
{
    bool rv = false;

    if (!configure_signals())
    {
        log_startup_error("Failed to configure signal handlers.");
    }
    else
    {
        sigset_t sigpipe_mask;
        sigemptyset(&sigpipe_mask);
        sigaddset(&sigpipe_mask, SIGPIPE);
        sigset_t saved_mask;
        int eno = pthread_sigmask(SIG_BLOCK, &sigpipe_mask, &saved_mask);

        if (eno != 0)
        {
            log_startup_error(eno, "Failed to initialise signal mask for MaxScale");
        }
        else
        {
            rv = true;
        }
    }

    return rv;
}

/**
 * Restore default signals
 */
void restore_signals()
{
    configure_signal(SIGHUP, "SIGHUP", SIG_DFL);
    configure_signal(SIGUSR1, "SIGUSR1", SIG_DFL);
    configure_signal(SIGTERM, "SIGTERM", SIG_DFL);
    configure_signal(SIGINT, "SIGINT", SIG_DFL);
    configure_signal(SIGSEGV, "SIGSEGV", SIG_DFL);
    configure_signal(SIGABRT, "SIGABRT", SIG_DFL);
    configure_signal(SIGILL, "SIGILL", SIG_DFL);
    configure_signal(SIGFPE, "SIGFPE", SIG_DFL);
#ifdef SIGBUS
    configure_signal(SIGBUS, "SIGBUS", SIG_DFL);
#endif
}

bool set_runtime_dirs(const char* basedir)
{
    bool rv = true;
    std::string path;

    if (rv && (rv = handle_path_arg(&path, basedir, MXS_DEFAULT_SHARE_SUBPATH, true, false)))
    {
        set_sharedir(path.c_str());
    }

    if (rv && (rv = handle_path_arg(&path, basedir, "var/" MXS_DEFAULT_LOG_SUBPATH, true, false)))
    {
        set_logdir(path.c_str());
    }

    if (rv && (rv = handle_path_arg(&path, basedir, "var/" MXS_DEFAULT_CACHE_SUBPATH, true, true)))
    {
        set_cachedir(path.c_str());
    }

    if (rv && (rv = handle_path_arg(&path, basedir, MXS_DEFAULT_CONFIG_SUBPATH, true, false)))
    {
        set_configdir(path.c_str());
    }

    if (rv && (rv = handle_path_arg(&path, basedir, MXS_DEFAULT_MODULE_CONFIG_SUBPATH, true, false)))
    {
        set_module_configdir(path.c_str());
    }

    if (rv && (rv = handle_path_arg(&path, basedir, "var/" MXS_DEFAULT_DATA_SUBPATH, true, false)))
    {
        mxs::set_datadir(path.c_str());
    }

    if (rv && (rv = handle_path_arg(&path, basedir, "var/" MXS_DEFAULT_LANG_SUBPATH, true, false)))
    {
        mxs::set_langdir(path.c_str());
    }

    if (rv && (rv = handle_path_arg(&path, basedir, "var/" MXS_DEFAULT_PID_SUBPATH, true, true)))
    {
        set_piddir(path.c_str());
    }

    if (rv && (rv = handle_path_arg(&path,
                                    basedir,
                                    "var/" MXS_DEFAULT_DATA_SUBPATH "/"
                                    MXS_DEFAULT_CONFIG_PERSIST_SUBPATH,
                                    true,
                                    true)))
    {
        set_config_persistdir(path.c_str());
    }

    if (rv && (rv = handle_path_arg(&path,
                                    basedir,
                                    "var/" MXS_DEFAULT_CONNECTOR_PLUGIN_SUBPATH,
                                    true,
                                    true)))
    {
        set_connector_plugindir(path.c_str());
    }

    return rv;
}

/**
 * Set the directories of MaxScale relative to a basedir
 *
 * @param basedir The base directory relative to which the other are set.
 *
 * @return True if the directories could be set, false otherwise.
 */
bool set_dirs(const char* basedir)
{
    bool rv = true;
    std::string path;

    rv = set_runtime_dirs(basedir);

    if (rv && (rv = handle_path_arg(&path, basedir, MXS_DEFAULT_LIB_SUBPATH, true, false)))
    {
        set_libdir(path.c_str());
    }

    if (rv && (rv = handle_path_arg(&path, basedir, MXS_DEFAULT_EXEC_SUBPATH, true, false)))
    {
        set_execdir(path.c_str());
    }

    return rv;
}

static mxb::ThreadPool thread_pool;

mxb::ThreadPool& mxs::thread_pool()
{
    return ::thread_pool;
}

/**
 * A RAII class that at construction time takes overship of pipe
 * handle and at destruction time notifies parent if there is
 * a need for that.
 */
class ChildExit
{
public:
    ChildExit(const ChildExit&) = delete;
    ChildExit& operator=(const ChildExit&) = delete;

    ChildExit(int child_pipe, int* pRc)
        : m_child_pipe(child_pipe)
        , m_rc(*pRc)
    {
    }

    ~ChildExit()
    {
        if (m_child_pipe != -1 && m_rc != MAXSCALE_SHUTDOWN)
        {
            write_child_exit_code(m_child_pipe, m_rc) ;
            ::close(m_child_pipe);
        }

        if (this_unit.unload_modules_at_exit)
        {
            unload_all_modules();
        }

        log_exit_status();
        config_finish();
        restore_signals();
    }

private:
    int        m_child_pipe;
    const int& m_rc;
};

/**
 * @mainpage
 * The main entry point into MaxScale
 *
 * Logging and error printing
 * ---
 * What is printed to the terminal is something that the user can understand,
 * and/or something what the user can do for. For example, fix configuration.
 * More detailed messages are printed to error log, and optionally to trace
 * and debug log.
 *
 * As soon as process switches to daemon process, stderr printing is stopped -
 * except when it comes to command-line argument processing.
 * This is not an obvious solution because stderr is often directed to somewhere,
 * but currently this is the case.
 *
 * The configuration file is by default /etc/maxscale.cnf
 * The name of configuration file and its location can also be specified with a
 * command-line argument.
 *
 * @param argc The argument count
 * @param argv The array of arguments themselves
 * @return 0 if process exited normally, otherwise a non-zero value is returned
 */
int main(int argc, char** argv)
{
    int rc = MAXSCALE_SHUTDOWN;

    mxs::Config& cnf = mxs::Config::get();

    maxscale_reset_starttime();

    snprintf(this_unit.datadir, PATH_MAX, "%s", MXS_DEFAULT_DATADIR);
    this_unit.datadir[PATH_MAX] = '\0';

    // Option string for getopt
    const char accepted_opts[] = "dnce:f:g:l:vVs:S:?L:D:C:B:U:A:P:G:N:E:F:M:H:J:p";
    const char* specified_user = NULL;
    char export_cnf[PATH_MAX + 1] = "";
    string cnf_file_arg;    /*< conf filename from cmd-line arg */
    string tmp_path;
    int opt;
#ifdef HAVE_GLIBC
    int option_index;
    while ((opt = getopt_long(argc,
                              argv,
                              accepted_opts,
                              long_options,
                              &option_index)) != -1)
#else
    while ((opt = getopt(argc, argv, accepted_opts)) != -1)
#endif
    {
        bool succp = true;

        switch (opt)
        {
        case 'n':
            /*< Daemon mode, MaxScale forks and parent exits. */
            this_unit.daemon_mode = true;
            break;

        case 'd':
            /*< Non-daemon mode, MaxScale does not fork. */
            this_unit.daemon_mode = false;
            break;

        case 'f':
            /*<
             * Simply copy the conf file argument. Expand or validate
             * it when MaxScale home directory is resolved.
             */
            if (optarg[0] != '-')
            {
                cnf_file_arg = optarg;
            }
            if (cnf_file_arg.empty())
            {
                log_startup_error("Configuration file argument identifier \'-f\' was specified but "
                                  "the argument didn't specify a valid configuration file or the "
                                  "argument was missing.");
                usage();
                succp = false;
            }
            break;

        case 'v':
            printf("MaxScale %s\n", MAXSCALE_VERSION);
            return EXIT_SUCCESS;

        case 'V':
            printf("MaxScale %s - %s\n", MAXSCALE_VERSION, maxscale_commit);

            // MAXSCALE_SOURCE is two values separated by a space, see CMakeLists.txt
            if (strcmp(MAXSCALE_SOURCE, " ") != 0)
            {
                printf("Source:        %s\n", MAXSCALE_SOURCE);
            }
            if (strcmp(MAXSCALE_CMAKE_FLAGS, "") != 0)
            {
                printf("CMake flags:   %s\n", MAXSCALE_CMAKE_FLAGS);
            }
            if (strcmp(MAXSCALE_JENKINS_BUILD_TAG, "") != 0)
            {
                printf("Jenkins build: %s\n", MAXSCALE_JENKINS_BUILD_TAG);
            }
            return EXIT_SUCCESS;

        case 'l':
            if (strncasecmp(optarg, "file", PATH_MAX) == 0)
            {
                cnf.log_target = MXB_LOG_TARGET_FS;
            }
            else if (strncasecmp(optarg, "stdout", PATH_MAX) == 0)
            {
                cnf.log_target = MXB_LOG_TARGET_STDOUT;
            }
            else
            {
                log_startup_error("Configuration file argument identifier \'-l\' was specified but "
                                  "the argument didn't specify a valid configuration file or the "
                                  "argument was missing.");
                usage();
                succp = false;
            }
            break;

        case 'L':
            if (handle_path_arg(&tmp_path, optarg, NULL, true, false))
            {
                set_logdir(tmp_path.c_str());
            }
            else
            {
                succp = false;
            }
            break;

        case 'N':
            if (handle_path_arg(&tmp_path, optarg, NULL, true, false))
            {
                mxs::set_langdir(tmp_path.c_str());
            }
            else
            {
                succp = false;
            }
            break;

        case 'P':
            if (handle_path_arg(&tmp_path, optarg, NULL, true, true))
            {
                set_piddir(tmp_path.c_str());
            }
            else
            {
                succp = false;
            }
            break;

        case 'D':
            snprintf(this_unit.datadir, PATH_MAX, "%s", optarg);
            this_unit.datadir[PATH_MAX] = '\0';
            mxs::set_datadir(optarg);
            this_unit.datadir_defined = true;
            break;

        case 'C':
            if (handle_path_arg(&tmp_path, optarg, NULL, true, false))
            {
                set_configdir(tmp_path.c_str());
            }
            else
            {
                succp = false;
            }
            break;

        case 'B':
            if (handle_path_arg(&tmp_path, optarg, NULL, true, false))
            {
                set_libdir(tmp_path.c_str());
            }
            else
            {
                succp = false;
            }
            break;

        case 'A':
            if (handle_path_arg(&tmp_path, optarg, NULL, true, true))
            {
                set_cachedir(tmp_path.c_str());
            }
            else
            {
                succp = false;
            }
            break;

        case 'E':
            if (handle_path_arg(&tmp_path, optarg, NULL, true, false))
            {
                set_execdir(tmp_path.c_str());
            }
            else
            {
                succp = false;
            }
            break;

        case 'H':
            if (handle_path_arg(&tmp_path, optarg, NULL, true, false))
            {
                set_connector_plugindir(tmp_path.c_str());
            }
            else
            {
                succp = false;
            }
            break;

        case 'J':
            if (handle_path_arg(&tmp_path, optarg, NULL, true, false))
            {
                set_sharedir(tmp_path.c_str());
            }
            else
            {
                succp = false;
            }
            break;

        case 'F':
            if (handle_path_arg(&tmp_path, optarg, NULL, true, true))
            {
                set_config_persistdir(tmp_path.c_str());
            }
            else
            {
                succp = false;
            }
            break;

        case 'M':
            if (handle_path_arg(&tmp_path, optarg, NULL, true, true))
            {
                set_module_configdir(tmp_path.c_str());
            }
            else
            {
                succp = false;
            }
            break;

        case 'R':
            if (handle_path_arg(&tmp_path, optarg, NULL, true, false))
            {
                succp = set_dirs(tmp_path.c_str());
            }
            else
            {
                succp = false;
            }
            break;

        case 'r':
            if (handle_path_arg(&tmp_path, optarg, NULL, true, false))
            {
                succp = set_runtime_dirs(tmp_path.c_str());
            }
            else
            {
                succp = false;
            }
            break;

        case 'S':
            {
                char* tok = strstr(optarg, "=");
                if (tok)
                {
                    tok++;
                    if (tok)
                    {
                        cnf.maxlog.set(config_truth_value(tok));
                        this_unit.maxlog_configured = true;
                    }
                }
                else
                {
                    cnf.maxlog.set(config_truth_value(optarg));
                    this_unit.maxlog_configured = true;
                }
            }
            break;

        case 's':
            {
                char* tok = strstr(optarg, "=");
                if (tok)
                {
                    tok++;
                    if (tok)
                    {
                        cnf.syslog.set(config_truth_value(tok));
                        this_unit.syslog_configured = true;
                    }
                }
                else
                {
                    cnf.syslog.set(config_truth_value(optarg));
                    this_unit.syslog_configured = true;
                }
            }
            break;

        case 'U':
            specified_user = optarg;
            if (set_user(specified_user) != 0)
            {
                succp = false;
            }
            break;

        case 'G':
            set_log_augmentation(optarg);
            break;

        case '?':
            usage();
            return EXIT_SUCCESS;

        case 'c':
            cnf.config_check = true;
            break;

        case 'e':
            cnf.config_check = true;
            strcpy(export_cnf, optarg);
            break;

        case 'p':
            cnf.passive.set(true);
            break;

        case 'g':
            if (!handle_debug_args(optarg))
            {
                succp = false;
            }
            break;

        default:
            usage();
            succp = false;
            break;
        }

        if (!succp)
        {
            return MAXSCALE_BADARG;
        }
    }

    if (!user_is_acceptable(specified_user))
    {
        // Error was logged in user_is_acceptable().
        return EXIT_FAILURE;
    }

    if (cnf.config_check)
    {
        this_unit.daemon_mode = false;
        cnf.log_target = MXB_LOG_TARGET_STDOUT;
    }

    uint64_t systemd_interval = 0;      // in microseconds
#ifdef HAVE_SYSTEMD
    // Systemd watchdog. Must be called in the initial thread */
    if (sd_watchdog_enabled(false, &systemd_interval) <= 0)
    {
        systemd_interval = 0;   // Disabled
    }
#endif

    int child_pipe = -1;
    if (!this_unit.daemon_mode)
    {
        print_info("MaxScale will be run in the terminal process.");
    }
    else
    {
        // If the function returns, we are in the child.
        child_pipe = daemonize();

        if (child_pipe == -1)
        {
            return MAXSCALE_INTERNALERROR;
        }
    }

    // This RAII class ensures that the parent is notified at process exit.
    ChildExit child_exit(child_pipe, &rc);

    // NOTE: From here on, rc *must* be assigned the return value, before returning.
    if (!setup_signals())
    {
        rc = MAXSCALE_INTERNALERROR;
        return rc;
    }

    string cnf_file_path;
    if (!resolve_maxscale_conf_fname(&cnf_file_path, cnf_file_arg))
    {
        rc = MAXSCALE_BADCONFIG;
        return rc;
    }

    if (!sniff_configuration(cnf_file_path.c_str()))
    {
        rc = MAXSCALE_BADCONFIG;
        return rc;
    }

    if (mxb_log_inited())
    {
        // If the log was inited due to some error logging *and* we did not exit,
        // we need to close it so that it can be opened again, this time with
        // the final settings.
        mxs_log_finish();
    }

    if (cnf.log_target != MXB_LOG_TARGET_STDOUT && this_unit.daemon_mode)
    {
        mxs_log_redirect_stdout(true);
    }

    if (!init_log())
    {
        rc = MAXSCALE_BADCONFIG;
        return rc;
    }

    if (!init_base_libraries())
    {
        rc = MAXSCALE_INTERNALERROR;
        return rc;
    }

    atexit(finish_base_libraries);

    mxb::WatchdogNotifier watchdog_notifier(systemd_interval);
    MainWorker main_worker(&watchdog_notifier);

    if (!config_load_global(cnf_file_path.c_str()))
    {
        rc = MAXSCALE_BADCONFIG;
        return rc;
    }

    if (!this_unit.redirect_output_to.empty())
    {
        if (!redirect_stdout_and_stderr(this_unit.redirect_output_to))
        {
            rc = MAXSCALE_INTERNALERROR;
            return rc;
        }
    }

    if (!cnf.config_check)
    {
        if (is_maxscale_already_running())
        {
            rc = MAXSCALE_ALREADYRUNNING;
            return rc;
        }
    }

    if (!cnf.syslog.get() && !cnf.maxlog.get())
    {
        print_warning("Both MaxScale and Syslog logging disabled.");
    }

    // Config successfully read and we are a unique MaxScale, time to log some info.
    struct utsname name;
    uname(&name);
    MXS_NOTICE("Running OS: %s@%s, %s, %s with %lu processor cores.",
               name.sysname, name.release, name.version, name.machine, get_processor_count());

    struct sysinfo info;
    sysinfo(&info);
    MXS_NOTICE("Total usable main memory: %s.",
               mxb::pretty_size(info.mem_unit * info.totalram).c_str());
    MXS_NOTICE("MariaDB MaxScale %s started (Commit: %s)", MAXSCALE_VERSION, MAXSCALE_COMMIT);
    MXS_NOTICE("MaxScale is running in process %i", getpid());

    if (!this_unit.daemon_mode)
    {
        fprintf(stderr,
                "\n"
                "Configuration file : %s\n"
                "Log directory      : %s\n"
                "Data directory     : %s\n"
                "Module directory   : %s\n"
                "Service cache      : %s\n\n",
                cnf_file_path.c_str(),
                mxs::logdir(),
                mxs::datadir(),
                mxs::libdir(),
                mxs::cachedir());
    }

    MXS_NOTICE("Configuration file: %s", cnf_file_path.c_str());
    MXS_NOTICE("Log directory: %s", mxs::logdir());
    MXS_NOTICE("Data directory: %s", mxs::datadir());
    MXS_NOTICE("Module directory: %s", mxs::libdir());
    MXS_NOTICE("Service cache: %s", mxs::cachedir());

    if (this_unit.daemon_mode)
    {
        if (!change_cwd())
        {
            rc = MAXSCALE_INTERNALERROR;
            return rc;
        }
    }

    cleanup_old_process_datadirs();
    if (!cnf.config_check)
    {
        /*
         * Set the data directory. We use a unique directory name to avoid conflicts
         * if multiple instances of MaxScale are being run on the same machine.
         */
        if (create_datadir(mxs::datadir(), this_unit.datadir))
        {
            mxs::set_process_datadir(this_unit.datadir);
            atexit(cleanup_process_datadir);
        }
        else
        {
            log_startup_error(errno, "Cannot create data directory '%s'", this_unit.datadir);
            rc = MAXSCALE_BADCONFIG;
            return rc;
        }
    }

    if (!qc_setup(&cnf.qc_cache_properties,
                  cnf.qc_sql_mode,
                  cnf.qc_name.c_str(),
                  cnf.qc_args.c_str()))
    {
        log_startup_error("Failed to initialise query classifier library.");
        rc = MAXSCALE_INTERNALERROR;
        return rc;
    }

    /** Load the admin users */
    admin_users_init();

    /**
     * The following lambda function is executed as the first event on the main worker. This is what starts
     * up the listeners for all services.
     *
     * Due to the fact that the main thread runs a worker thread we have to queue the starting
     * of the listeners to happen after all workers have started. This allows worker messages to be used
     * when listeners are being started.
     *
     * Once the main worker is dedicated to doing work other than handling traffic the code could be executed
     * immediately after the worker thread have been started. This would make the startup logic clearer as
     * the order of the events would be the way they appear to be.
     */
    auto do_startup = [&]() {
            if (!config_load(cnf_file_path.c_str()))
            {
                print_alert("Failed to open, read or process the MaxScale configuration "
                            "file. See the error log for details.");
                MXS_ALERT("Failed to open, read or process the MaxScale configuration file %s.",
                          cnf_file_path.c_str());
                rc = MAXSCALE_BADCONFIG;
                maxscale_shutdown();
                return;
            }

            if (cnf.config_check)
            {
                MXS_NOTICE("Configuration was successfully verified.");

                if (*export_cnf && export_config_file(export_cnf))
                {
                    MXS_NOTICE("Configuration exported to '%s'", export_cnf);
                }

                rc = MAXSCALE_SHUTDOWN;
                maxscale_shutdown();
                return;
            }

            if (cnf.admin_enabled)
            {
                bool success = mxs_admin_init();

                if (!success && (cnf.admin_host == "::"))
                {
                    MXS_WARNING("Failed to bind on address '::', attempting to "
                                "bind on IPv4 address '0.0.0.0'.");
                    cnf.admin_host = "0.0.0.0";
                    success = mxs_admin_init();
                }

                if (success)
                {
                    MXS_NOTICE("Started REST API on [%s]:%d",
                               cnf.admin_host.c_str(), (int)cnf.admin_port);
                }
                else
                {
                    log_startup_error("Failed to initialize REST API.");
                    rc = MAXSCALE_INTERNALERROR;
                    maxscale_shutdown();
                    return;
                }
            }

            MonitorManager::start_all_monitors();
            MonitorManager::wait_one_tick();

            if (!service_launch_all())
            {
                log_startup_error("Failed to start all MaxScale services.");
                rc = MAXSCALE_NOSERVICES;
                maxscale_shutdown();
            }
            else if (this_unit.daemon_mode)
            {
                // Successful start, notify the parent process that it can exit.
                write_child_exit_code(child_pipe, rc);
            }
        };

    watchdog_notifier.start();

    // Initialize the internal query classifier. The actual plugin will be
    // initialized via the module initialization below.
    if (qc_process_init(QC_INIT_SELF))
    {
        // Before we start the workers we need to check if a shutdown signal has been received
        if (!maxscale_is_shutting_down())
        {
            if (RoutingWorker::init(&watchdog_notifier))
            {
                // If a shutdown signal was received while we were initializing the workers,
                // we need to exit. After this point, the shutdown will be driven by the workers.
                if (!maxscale_is_shutting_down())
                {
                    if (modules_process_init())
                    {
                        // Start the routing workers, each in a thread of its own.
                        if (RoutingWorker::start_workers())
                        {
                            MXS_NOTICE("MaxScale started with %d worker threads, each with a stack "
                                       "size of %lu bytes.",
                                       config_threadcount(),
                                       config_thread_stack_size());

                            if (main_worker.execute(do_startup, RoutingWorker::EXECUTE_QUEUED))
                            {
                                // This call will block until MaxScale is shut down.
                                main_worker.run();
                                MXS_NOTICE("MaxScale is shutting down.");

                                // Shutting down started, wait for all routing workers.
                                RoutingWorker::join_workers();
                                MXS_NOTICE("All workers have shut down.");

                                MonitorManager::destroy_all_monitors();

                                maxscale_start_teardown();
                                service_destroy_instances();
                                filter_destroy_instances();
                                listener_destroy_instances();
                                ServerManager::destroy_all();

                                MXS_NOTICE("MaxScale shutdown completed.");
                            }
                            else
                            {
                                log_startup_error("Failed to queue startup task.");
                                rc = MAXSCALE_INTERNALERROR;
                            }
                        }
                        else
                        {
                            log_startup_error("Failed to start routing workers.");
                            rc = MAXSCALE_INTERNALERROR;
                        }

                        modules_process_finish();
                    }
                    else
                    {
                        log_startup_error("Failed to initialize all modules at startup");
                        rc = MAXSCALE_BADCONFIG;
                    }
                }
                else
                {
                    rc = MAXSCALE_SHUTDOWN;
                }

                RoutingWorker::finish();
            }
            else
            {
                log_startup_error("Failed to initialize routing workers.");
                rc = MAXSCALE_INTERNALERROR;
            }
        }
        else
        {
            rc = MAXSCALE_SHUTDOWN;
        }

        // Finalize the internal query classifier. The actual plugin was finalized
        // via the module finalizarion above.
        qc_process_end(QC_INIT_SELF);
    }
    else
    {
        log_startup_error("Failed to initialize the internal query classifier.");
        rc = MAXSCALE_INTERNALERROR;
    }

    watchdog_notifier.stop();

    return rc;
}   /*< End of main */

static void unlock_pidfile()
{
    if (this_unit.pidfd != PIDFD_CLOSED)
    {
        if (flock(this_unit.pidfd, LOCK_UN | LOCK_NB) != 0)
        {
            log_startup_error(errno, "Failed to unlock PID file '%s'", this_unit.pidfile);
        }
        close(this_unit.pidfd);
        this_unit.pidfd = PIDFD_CLOSED;
    }
}

/**
 * Unlink pid file, called at program exit
 */
static void unlink_pidfile(void)
{
    unlock_pidfile();

    if (strlen(this_unit.pidfile))
    {
        if (unlink(this_unit.pidfile))
        {
            MXS_WARNING("Failed to remove pidfile %s: %s", this_unit.pidfile, mxs_strerror(errno));
        }
    }
}

bool pid_is_maxscale(int pid)
{
    bool rval = false;
    std::stringstream ss;
    ss << "/proc/" << pid << "/comm";
    std::ifstream file(ss.str());
    std::string line;

    if (file && std::getline(file, line))
    {
        if (line == "maxscale" && pid != getpid())
        {
            rval = true;
        }
    }

    return rval;
}

/**
 * Check if the maxscale.pid file exists and has a valid PID in it. If one has already been
 * written and a MaxScale process is running, this instance of MaxScale should shut down.
 * @return True if the conditions for starting MaxScale are not met and false if
 * no PID file was found or there is no process running with the PID of the maxscale.pid
 * file. If false is returned, this process should continue normally.
 */
bool pid_file_exists()
{
    const int PIDSTR_SIZE = 1024;

    char pathbuf[PATH_MAX + 1];
    char pidbuf[PIDSTR_SIZE];
    pid_t pid;
    bool lock_failed = false;

    snprintf(pathbuf, PATH_MAX, "%s/maxscale.pid", mxs::piddir());
    pathbuf[PATH_MAX] = '\0';

    if (access(pathbuf, F_OK) != 0)
    {
        return false;
    }

    if (access(pathbuf, R_OK) == 0)
    {
        int fd, b;

        if ((fd = open(pathbuf, O_RDWR)) == -1)
        {
            log_startup_error(errno, "Failed to open PID file '%s'", pathbuf);
            return true;
        }
        if (flock(fd, LOCK_EX | LOCK_NB))
        {
            if (errno != EWOULDBLOCK)
            {
                log_startup_error(errno, "Failed to lock PID file '%s'", pathbuf);
                close(fd);
                return true;
            }
            lock_failed = true;
        }

        this_unit.pidfd = fd;
        b = read(fd, pidbuf, sizeof(pidbuf));

        if (b == -1)
        {
            log_startup_error(errno, "Failed to read from PID file '%s'", pathbuf);
            unlock_pidfile();
            return true;
        }
        else if (b == 0)
        {
            /** Empty file */
            log_startup_error("PID file read from '%s'. File was empty. If the file is the "
                              "correct PID file and no other MaxScale processes are running, "
                              "please remove it manually and start MaxScale again.", pathbuf);
            unlock_pidfile();
            return true;
        }

        pidbuf[(size_t)b < sizeof(pidbuf) ? (size_t)b : sizeof(pidbuf) - 1] = '\0';
        pid = strtol(pidbuf, NULL, 0);

        if (pid < 1)
        {
            /** Bad PID */
            log_startup_error("PID file read from '%s'. File contents not valid. If the file "
                              "is the correct PID file and no other MaxScale processes are "
                              "running, please remove it manually and start MaxScale again.", pathbuf);
            unlock_pidfile();
            return true;
        }

        if (pid_is_maxscale(pid))
        {
            log_startup_error("MaxScale is already running. Process id: %d. "
                              "Use another location for the PID file to run multiple "
                              "instances of MaxScale on the same machine.", pid);
            unlock_pidfile();
        }
        else
        {
            /** no such process, old PID file */
            if (lock_failed)
            {
                log_startup_error("Locking the PID file '%s' failed. Read PID from file "
                                  "and no process found with PID %d. Confirm that no other "
                                  "process holds the lock on the PID file.",
                                  this_unit.pidfile, pid);
                close(fd);
            }
            return lock_failed;
        }
    }
    else
    {
        log_startup_error("Cannot open PID file '%s', no read permissions. Please confirm "
                          "that the user running MaxScale has read permissions on the file.",
                          pathbuf);
    }
    return true;
}

/**
 * Write process pid into pidfile anc close it
 * Parameters:
 * @param home_dir The MaxScale home dir
 * @return 0 on success, 1 on failure
 *
 */

static int write_pid_file()
{
    if (!mxs_mkdir_all(mxs::piddir(), S_IRWXU | S_IRWXG | S_IROTH | S_IXOTH))
    {
        MXS_ERROR("Failed to create PID directory.");
        return 1;
    }

    snprintf(this_unit.pidfile, PATH_MAX, "%s/maxscale.pid", mxs::piddir());

    if (this_unit.pidfd == PIDFD_CLOSED)
    {
        int fd = -1;

        fd = open(this_unit.pidfile, O_WRONLY | O_CREAT, 0777);
        if (fd == -1)
        {
            log_startup_error(errno, "Failed to open PID file '%s'", this_unit.pidfile);
            return -1;
        }

        if (flock(fd, LOCK_EX | LOCK_NB))
        {
            if (errno == EWOULDBLOCK)
            {
                log_startup_error("Failed to lock PID file '%s', another process is holding a lock on it. "
                                  "Please confirm that no other MaxScale process is using the same "
                                  "PID file location.",
                                  this_unit.pidfile);
            }
            else
            {
                log_startup_error("Failed to lock PID file '%s'.", this_unit.pidfile);
            }
            close(fd);
            return -1;
        }
        this_unit.pidfd = fd;
    }

    /* truncate pidfile content */
    if (ftruncate(this_unit.pidfd, 0))
    {
        log_startup_error("MaxScale failed to truncate PID file '%s'.", this_unit.pidfile);
        unlock_pidfile();
        return -1;
    }

    string pidstr = std::to_string(getpid());
    ssize_t len = pidstr.length();

    if (pwrite(this_unit.pidfd, pidstr.c_str(), len, 0) != len)
    {
        log_startup_error(errno, "MaxScale failed to write into PID file '%s'", this_unit.pidfile);
        unlock_pidfile();
        return -1;
    }

    /* success */
    return 0;
}

bool handle_path_arg(std::string* dest, const char* path, const char* arg, bool rd, bool wr)
{
    char pathbuffer[PATH_MAX + 2];
    char* errstr;
    bool rval = false;

    if (path == NULL && arg == NULL)
    {
        return rval;
    }

    if (path)
    {
        snprintf(pathbuffer, PATH_MAX, "%s", path);
        if (pathbuffer[strlen(path) - 1] != '/')
        {
            strcat(pathbuffer, "/");
        }
        if (arg && strlen(pathbuffer) + strlen(arg) + 1 < PATH_MAX)
        {
            strcat(pathbuffer, arg);
        }

        if ((errstr = check_dir_access(pathbuffer, rd, wr)) == NULL)
        {
            *dest = pathbuffer;
            rval = true;
        }
        else
        {
            log_startup_error("%s", errstr);
            MXS_FREE(errstr);
            errstr = NULL;
        }
    }

    return rval;
}

void set_log_augmentation(const char* value)
{
    // Command line arguments are handled first, thus command line argument
    // has priority.

    static bool augmentation_set = false;

    if (!augmentation_set)
    {
        mxs_log_set_augmentation(atoi(value));

        augmentation_set = true;
    }
}

/**
 * Pre-parse the configuration file for various directory paths.
 * @param data    Pointer to variable where custom dynamically allocated
 *                error message can be stored.
 * @param section Section name
 * @param name    Parameter name
 * @param value   Parameter value
 * @return 0 on error, 1 when successful
 */
static int cnf_preparser(void* data, const char* section, const char* name, const char* value)
{
    mxs::Config& cnf = mxs::Config::get();

    std::string tmp;
    /** These are read from the configuration file. These will not override
     * command line parameters but will override default values. */
    if (strcasecmp(section, "maxscale") == 0)
    {
        if (cnf.substitute_variables)
        {
            if (*value == '$')
            {
                char* env_value = getenv(value + 1);

                if (!env_value)
                {
                    char** s = (char**)data;

                    static const char FORMAT[] = "The environment variable %s does not exist.";
                    *s = (char*)MXS_MALLOC(sizeof(FORMAT) + strlen(value));

                    if (*s)
                    {
                        sprintf(*s, FORMAT, value + 1);
                    }

                    return 0;
                }

                value = env_value;
            }
        }

        if (strcmp(name, CN_LOGDIR) == 0)
        {
            if (strcmp(mxs::logdir(), MXS_DEFAULT_LOGDIR) == 0)
            {
                if (handle_path_arg(&tmp, (char*)value, NULL, true, true))
                {
                    set_logdir(tmp.c_str());
                }
                else
                {
                    return 0;
                }
            }
        }
        else if (strcmp(name, CN_LIBDIR) == 0)
        {
            if (strcmp(mxs::libdir(), MXS_DEFAULT_LIBDIR) == 0)
            {
                if (handle_path_arg(&tmp, (char*)value, NULL, true, false))
                {
                    set_libdir(tmp.c_str());
                }
                else
                {
                    return 0;
                }
            }
        }
        else if (strcmp(name, CN_SHAREDIR) == 0)
        {
            if (strcmp(mxs::sharedir(), MXS_DEFAULT_SHAREDIR) == 0)
            {
                if (handle_path_arg(&tmp, (char*)value, NULL, true, false))
                {
                    set_sharedir(tmp.c_str());
                }
                else
                {
                    return 0;
                }
            }
        }
        else if (strcmp(name, CN_PIDDIR) == 0)
        {
            if (strcmp(mxs::piddir(), MXS_DEFAULT_PIDDIR) == 0)
            {
                if (handle_path_arg(&tmp, (char*)value, NULL, true, true))
                {
                    set_piddir(tmp.c_str());
                }
                else
                {
                    return 0;
                }
            }
        }
        else if (strcmp(name, CN_DATADIR) == 0)
        {
            if (!this_unit.datadir_defined)
            {
                if (handle_path_arg(&tmp, (char*)value, NULL, true, false))
                {
                    snprintf(this_unit.datadir, PATH_MAX, "%s", tmp.c_str());
                    this_unit.datadir[PATH_MAX] = '\0';
                    mxs::set_datadir(tmp.c_str());
                    this_unit.datadir_defined = true;
                }
                else
                {
                    return 0;
                }
            }
        }
        else if (strcmp(name, CN_CACHEDIR) == 0)
        {
            if (strcmp(mxs::cachedir(), MXS_DEFAULT_CACHEDIR) == 0)
            {
                if (handle_path_arg(&tmp, (char*)value, NULL, true, false))
                {
                    set_cachedir(tmp.c_str());
                }
                else
                {
                    return 0;
                }
            }
        }
        else if (strcmp(name, CN_LANGUAGE) == 0)
        {
            if (strcmp(mxs::langdir(), MXS_DEFAULT_LANGDIR) == 0)
            {
                if (handle_path_arg(&tmp, (char*)value, NULL, true, false))
                {
                    mxs::set_langdir(tmp.c_str());
                }
                else
                {
                    return 0;
                }
            }
        }
        else if (strcmp(name, CN_EXECDIR) == 0)
        {
            if (strcmp(mxs::execdir(), MXS_DEFAULT_EXECDIR) == 0)
            {
                if (handle_path_arg(&tmp, (char*)value, NULL, true, false))
                {
                    set_execdir(tmp.c_str());
                }
                else
                {
                    return 0;
                }
            }
        }
        else if (strcmp(name, CN_CONNECTOR_PLUGINDIR) == 0)
        {
            if (strcmp(mxs::connector_plugindir(), MXS_DEFAULT_CONNECTOR_PLUGINDIR) == 0)
            {
                if (handle_path_arg(&tmp, (char*)value, NULL, true, false))
                {
                    set_connector_plugindir(tmp.c_str());
                }
                else
                {
                    return 0;
                }
            }
        }
        else if (strcmp(name, CN_PERSISTDIR) == 0)
        {
            if (strcmp(mxs::config_persistdir(), MXS_DEFAULT_CONFIG_PERSISTDIR) == 0)
            {
                if (handle_path_arg(&tmp, (char*)value, NULL, true, false))
                {
                    set_config_persistdir(tmp.c_str());
                }
                else
                {
                    return 0;
                }
            }
        }
        else if (strcmp(name, CN_MODULE_CONFIGDIR) == 0)
        {
            if (strcmp(mxs::module_configdir(), MXS_DEFAULT_MODULE_CONFIGDIR) == 0)
            {
                if (handle_path_arg(&tmp, (char*)value, NULL, true, false))
                {
                    set_module_configdir(tmp.c_str());
                }
                else
                {
                    return 0;
                }
            }
        }
        else if (strcmp(name, CN_SYSLOG) == 0)
        {
            if (!this_unit.syslog_configured)
            {
                cnf.syslog.set(config_truth_value((char*)value));
            }
        }
        else if (strcmp(name, CN_MAXLOG) == 0)
        {
            if (!this_unit.maxlog_configured)
            {
                cnf.maxlog.set(config_truth_value((char*)value));
            }
        }
        else if (strcmp(name, CN_LOG_AUGMENTATION) == 0)
        {
            set_log_augmentation(value);
        }
        else if (strcmp(name, CN_SUBSTITUTE_VARIABLES) == 0)
        {
            cnf.substitute_variables = config_truth_value(value);
        }
    }

    return 1;
}

static int set_user(const char* user)
{
    errno = 0;
    struct passwd* pwname;
    int rval;

    pwname = getpwnam(user);
    if (pwname == NULL)
    {
        printf("Error: Failed to retrieve user information for '%s': %d %s\n",
               user,
               errno,
               errno == 0 ? "User not found" : mxs_strerror(errno));
        return -1;
    }

    rval = setgid(pwname->pw_gid);
    if (rval != 0)
    {
        printf("Error: Failed to change group to '%d': %d %s\n",
               pwname->pw_gid,
               errno,
               mxs_strerror(errno));
        return rval;
    }

    rval = setuid(pwname->pw_uid);
    if (rval != 0)
    {
        printf("Error: Failed to change user to '%s': %d %s\n",
               pwname->pw_name,
               errno,
               mxs_strerror(errno));
        return rval;
    }
    if (prctl(PR_GET_DUMPABLE) == 0)
    {
        if (prctl(PR_SET_DUMPABLE, 1) == -1)
        {
            printf("Error: Failed to set dumpable flag on for the process '%s': %d %s\n",
                   pwname->pw_name,
                   errno,
                   mxs_strerror(errno));
            return -1;
        }
    }
#ifdef SS_DEBUG
    else
    {
        printf("Running MaxScale as: %s %d:%d\n", pwname->pw_name, pwname->pw_uid, pwname->pw_gid);
    }
#endif


    return rval;
}

/**
 * Write the exit status of the child process to the parent process.
 * @param fd File descriptor to write to
 * @param code Exit status of the child process
 */
void write_child_exit_code(int fd, int code)
{
    /** Notify the parent process that an error has occurred */
    if (write(fd, &code, sizeof(int)) == -1)
    {
        printf("Failed to write child process message!\n");
    }
    close(fd);
}

/**
 * Change the current working directory
 *
 * Change the current working directory to the log directory. If this is not
 * possible, try to change location to the file system root. If this also fails,
 * return with an error.
 * @return True if changing the current working directory was successful.
 */
static bool change_cwd()
{
    bool rval = true;

    if (chdir(mxs::logdir()) != 0)
    {
        MXS_ERROR("Failed to change working directory to '%s': %d, %s. "
                  "Trying to change working directory to '/'.",
                  mxs::logdir(),
                  errno,
                  mxs_strerror(errno));
        if (chdir("/") != 0)
        {
            MXS_ERROR("Failed to change working directory to '/': %d, %s",
                      errno,
                      mxs_strerror(errno));
            rval = false;
        }
        else
        {
            MXS_WARNING("Using '/' instead of '%s' as the current working directory.",
                        mxs::logdir());
        }
    }
    else
    {
        MXS_NOTICE("Working directory: %s", mxs::logdir());
    }

    return rval;
}

/**
 * @brief Log a message about the last received signal
 */
static void log_exit_status()
{
    switch (this_unit.last_signal)
    {
    case SIGTERM:
        MXS_NOTICE("MaxScale received signal SIGTERM. Exiting.");
        break;

    case SIGINT:
        MXS_NOTICE("MaxScale received signal SIGINT. Exiting.");
        break;

    default:
        break;
    }
}

/**
 * Daemonize the process by forking and putting the process into the
 * background.
 *
 * @return File descriptor the child process should write its exit
 *          code to. -1 if the daemonization failed.
 */
static int daemonize(void)
{
    int child_pipe = -1;

    int daemon_pipe[2] = {-1, -1};
    if (pipe(daemon_pipe) == -1)
    {
        log_startup_error(errno, "Failed to create pipe for inter-process communication");
    }
    else
    {
        if (!disable_signals())
        {
            log_startup_error("Failed to disable signals.");
        }
        else
        {
            pid_t pid = fork();

            if (pid < 0)
            {
                log_startup_error(errno,
                                  "Forking MaxScale failed, the process cannot be turned into a daemon");
            }
            else if (pid != 0)
            {
                // The parent.
                close(daemon_pipe[1]);
                int child_status;
                int nread = read(daemon_pipe[0], (void*)&child_status, sizeof(int));
                close(daemon_pipe[0]);

                if (nread == -1)
                {
                    log_startup_error(errno, "Failed to read data from child process pipe");
                    exit(MAXSCALE_INTERNALERROR);
                }
                else if (nread == 0)
                {
                    /** Child process has exited or closed write pipe */
                    log_startup_error("No data read from child process pipe.");
                    exit(MAXSCALE_INTERNALERROR);
                }

                _exit(child_status);
            }
            else
            {
                // The child.
                close(daemon_pipe[0]);
                if (setsid() < 0)
                {
                    log_startup_error(errno,
                                      "Creating a new session for the daemonized MaxScale process failed");
                    close(daemon_pipe[1]);
                }
                else
                {
                    child_pipe = daemon_pipe[1];
                }
            }
        }
    }

    return child_pipe;
}

/**
 * Sniffs the configuration file, primarily for various directory paths,
 * so that certain settings take effect immediately.
 *
 * @param filepath The path of the configuration file.
 *
 * @return True, if the sniffing succeeded, false otherwise.
 */
static bool sniff_configuration(const char* filepath)
{
    char* s = NULL;

    int rv = ini_parse(filepath, cnf_preparser, &s);

    if (rv != 0)
    {
        if (rv > 0)
        {
            if (s)
            {
                print_alert("Failed to pre-parse configuration file %s. Error on line %d. %s",
                            filepath, rv, s);
                MXS_FREE(s);
            }
            else
            {
                print_alert("Failed to pre-parse configuration file %s. Error on line %d.",
                            filepath, rv);
            }
        }
        else if (rv == -1)
        {
            print_alert("Failed to pre-parse configuration file %s. Failed to open file.",
                        filepath);
        }
        else
        {
            print_alert("Failed to pre-parse configuration file %s. Memory allocation failed.",
                        filepath);
        }
    }

    return rv == 0;
}

/**
 * Calls init on all loaded modules.
 *
 * @return True, if all modules were successfully initialized.
 */
static bool modules_process_init()
{
    bool initialized = false;

    MXS_MODULE_ITERATOR i = mxs_module_iterator_get(NULL);
    MXS_MODULE* module = NULL;

    while ((module = mxs_module_iterator_get_next(&i)) != NULL)
    {
        if (module->process_init)
        {
            int rc = (module->process_init)();

            if (rc != 0)
            {
                break;
            }
        }
    }

    if (module)
    {
        // If module is non-NULL it means that the initialization failed for
        // that module. We now need to call finish on all modules that were
        // successfully initialized.
        MXS_MODULE* failed_module = module;
        i = mxs_module_iterator_get(NULL);

        while ((module = mxs_module_iterator_get_next(&i)) != failed_module)
        {
            if (module->process_finish)
            {
                (module->process_finish)();
            }
        }
    }
    else
    {
        initialized = true;
    }

    return initialized;
}

/**
 * Calls process_finish on all loaded modules.
 */
static void modules_process_finish()
{
    MXS_MODULE_ITERATOR i = mxs_module_iterator_get(NULL);
    MXS_MODULE* module = NULL;

    while ((module = mxs_module_iterator_get_next(&i)) != NULL)
    {
        if (module->process_finish)
        {
            (module->process_finish)();
        }
    }
}

static void enable_module_unloading(const char* arg)
{
    this_unit.unload_modules_at_exit = true;
}

static void disable_module_unloading(const char* arg)
{
    this_unit.unload_modules_at_exit = false;
}

static void enable_statement_logging(const char* arg)
{
    maxsql::mysql_set_log_statements(true);
}

static void disable_statement_logging(const char* arg)
{
    maxsql::mysql_set_log_statements(false);
}

static void enable_cors(const char* arg)
{
    mxs_admin_enable_cors();
}

static void redirect_output_to_file(const char* arg)
{
    if (arg)
    {
        this_unit.redirect_output_to = arg;
    }
}

/**
 * Process command line debug arguments
 *
 * @param args The debug argument list
 * @return True on success, false on error
 */
static bool handle_debug_args(char* args)
{
    bool arg_error = false;
    int args_found = 0;
    char* endptr = NULL;
    char* token = strtok_r(args, ",", &endptr);
    while (token)
    {
        char* value = strchr(token, '=');

        if (value)
        {
            *value++ = '\0';
        }

        bool found = false;
        for (int i = 0; debug_arguments[i].action != NULL; i++)
        {

            // Debug features are activated by running functions in the struct-array.
            if (strcmp(token, debug_arguments[i].name) == 0)
            {
                found = true;
                args_found++;
                debug_arguments[i].action(value);
                break;
            }
        }
        if (!found)
        {
            log_startup_error("Unrecognized debug setting: '%s'.", token);
            arg_error = true;
        }
        token = strtok_r(NULL, ",", &endptr);
    }
    if (args_found == 0)
    {
        arg_error = true;
    }
    if (arg_error)
    {
        // Form a string with all debug argument names listed.
        size_t total_len = 1;
        for (int i = 0; debug_arguments[i].action != NULL; i++)
        {
            total_len += strlen(debug_arguments[i].name) + 1;
        }
        char arglist[total_len];
        arglist[0] = '\0';
        for (int i = 0; debug_arguments[i].action != NULL; i++)
        {
            strcat(arglist, debug_arguments[i].name);
            // If not the last element, add a comma
            if (debug_arguments[i + 1].action != NULL)
            {
                strcat(arglist, ", ");
            }
        }
        log_startup_error("Debug argument identifier '-g' or '--debug' was specified "
                          "but no arguments were found or one of them was invalid. Supported "
                          "arguments are: %s.",
                          arglist);
    }
    return !arg_error;
}

static bool user_is_acceptable(const char* specified_user)
{
    bool acceptable = false;

    // This is very early, so we do not have logging available, but write to stderr.
    // As this is security related, we want to do as little as possible.

    uid_t uid = getuid();   // Always succeeds
    errno = 0;
    struct passwd* pw = getpwuid(uid);
    if (pw)
    {
        if (strcmp(pw->pw_name, "root") == 0)
        {
            if (specified_user && (strcmp(specified_user, "root") == 0))
            {
                // MaxScale was invoked as root and with --user=root.
                acceptable = true;
            }
            else
            {
                log_startup_error("MaxScale cannot be run as root.");
            }
        }
        else
        {
            acceptable = true;
        }
    }
    else
    {
        log_startup_error(errno, "Could not obtain user information, MaxScale will not run");
    }

    return acceptable;
}

static bool init_sqlite3()
{
    bool rv = true;

    // Collecting the memstatus introduces locking that, according to customer reports,
    // has a significant impact on the performance.
    if (sqlite3_config(SQLITE_CONFIG_MEMSTATUS, (int)0) == SQLITE_OK)   // 0 turns off.
    {
        MXS_NOTICE("The collection of SQLite memory allocation statistics turned off.");
    }
    else
    {
        MXS_WARNING("Could not turn off the collection of SQLite memory allocation statistics.");
        // Non-fatal, we simply will take a small performance hit.
    }

    if (sqlite3_config(SQLITE_CONFIG_MULTITHREAD) == SQLITE_OK)
    {
        MXS_NOTICE("Threading mode of SQLite set to Multi-thread.");
    }
    else
    {
        MXS_ERROR("Could not set the threading mode of SQLite to Multi-thread. "
                  "MaxScale will terminate.");
        rv = false;
    }

    return rv;
}

static bool lock_dir(const std::string& path)
{
    std::string lock = path + "/maxscale.lock";
    int fd = open(lock.c_str(), O_WRONLY | O_CREAT, 0777);
    std::string pid = std::to_string(getpid());

    if (fd == -1)
    {
        MXS_ERROR("Failed to open lock file %s: %s", lock.c_str(), mxs_strerror(errno));
        return false;
    }

    if (lockf(fd, F_TLOCK, 0) == -1)
    {
        if (errno == EACCES || errno == EAGAIN)
        {
            MXS_ERROR("Failed to lock directory with file '%s', another process is holding a lock on it. "
                      "Please confirm that no other MaxScale process is using the "
                      "directory %s",
                      lock.c_str(),
                      path.c_str());
        }
        else
        {
            MXS_ERROR("Failed to lock file %s. %s", lock.c_str(), mxs_strerror(errno));
        }
        close(fd);
        return false;
    }

    if (ftruncate(fd, 0) == -1)
    {
        MXS_ERROR("Failed to truncate lock file %s: %s", lock.c_str(), mxs_strerror(errno));
        close(fd);
        unlink(lock.c_str());
        return false;
    }

    if (write(fd, pid.c_str(), pid.length()) == -1)
    {
        MXS_ERROR("Failed to write into lock file %s: %s", lock.c_str(), mxs_strerror(errno));
        close(fd);
        unlink(lock.c_str());
        return false;
    }

    this_unit.directory_locks.insert(std::pair<std::string, int>(lock, fd));

    return true;
}

bool lock_directories()
{
    std::set<std::string> paths {mxs::cachedir(), mxs::datadir()};
    return std::all_of(paths.begin(), paths.end(), lock_dir);
}

static void unlock_directories()
{
    std::for_each(this_unit.directory_locks.begin(),
                  this_unit.directory_locks.end(),
                  [&](std::pair<std::string, int> pair) {
                      close(pair.second);
                      unlink(pair.first.c_str());
                  });
}

static bool init_ssl()
{
    bool initialized = true;

#ifndef OPENSSL_1_1
    int numlocks = CRYPTO_num_locks();
    this_unit.ssl_locks = (pthread_mutex_t*)MXS_MALLOC(sizeof(pthread_mutex_t) * (numlocks + 1));

    if (this_unit.ssl_locks != NULL)
    {
        for (int i = 0; i < numlocks + 1; i++)
        {
            pthread_mutex_init(&this_unit.ssl_locks[i], NULL);
        }
    }
    else
    {
        initialized = false;
    }
#endif

    if (initialized)
    {
        SSL_library_init();
        SSL_load_error_strings();
        OPENSSL_add_all_algorithms_noconf();

#ifndef OPENSSL_1_1
        CRYPTO_set_locking_callback(ssl_locking_function);
        CRYPTO_set_dynlock_create_callback(ssl_create_dynlock);
        CRYPTO_set_dynlock_destroy_callback(ssl_free_dynlock);
        CRYPTO_set_dynlock_lock_callback(ssl_lock_dynlock);
#ifdef OPENSSL_1_0
        CRYPTO_THREADID_set_callback(maxscale_ssl_id);
#else
        CRYPTO_set_id_callback(pthread_self);
#endif
#endif
    }

    return initialized;
}

static void finish_ssl()
{
    ERR_free_strings();
    EVP_cleanup();

#ifndef OPENSSL_1_1
    int numlocks = CRYPTO_num_locks();
    for (int i = 0; i < numlocks + 1; i++)
    {
        pthread_mutex_destroy(&this_unit.ssl_locks[i]);
    }

    MXS_FREE(this_unit.ssl_locks);
    this_unit.ssl_locks = nullptr;
#endif
}

static bool init_base_libraries()
{
    bool initialized = false;

    if (init_ssl())
    {
        if (init_sqlite3())
        {
            if (maxbase::init())
            {
                initialized = true;
            }
            else
            {
                log_startup_error("Failed to initialize MaxScale base library.");

                // No finalization of sqlite3
                finish_ssl();
            }
        }
        else
        {
            log_startup_error("Failed to initialize sqlite3.");

            finish_ssl();
        }
    }
    else
    {
        log_startup_error("Failed to initialize SSL.");
    }

    return initialized;
}

static void finish_base_libraries()
{
    maxbase::finish();
    // No finalization of sqlite3
    finish_ssl();
}

static bool redirect_stdout_and_stderr(const std::string& path)
{
    bool rv = false;

    if (freopen(path.c_str(), "a", stdout))
    {
        if (freopen(path.c_str(), "a", stderr))
        {
            rv = true;
        }
        else
        {
            // The state of stderr is now somewhat unclear. We log nonetheless.
            log_startup_error(errno, "Failed to redirect stderr to file");
        }
    }
    else
    {
        log_startup_error(errno,
                          "Failed to redirect stdout (and will not attempt to redirect stderr) to file");
    }

    return rv;
}

static bool is_maxscale_already_running()
{
    bool rv = true;

    if (!pid_file_exists())
    {
        if (write_pid_file() == 0)
        {
            atexit(unlink_pidfile);

            if (lock_directories())
            {
                atexit(unlock_directories);

                rv = false;
            }
        }
    }

    return rv;
}<|MERGE_RESOLUTION|>--- conflicted
+++ resolved
@@ -1014,13 +1014,8 @@
             "dir will be '/path/maxscale/var/log/maxscale', the config dir will be\n"
             "'/path/maxscale/etc' and the default config file will be\n"
             "'/path/maxscale/etc/maxscale.cnf'.\n\n"
-<<<<<<< HEAD
-            "MaxScale documentation: https://mariadb.com/kb/en/mariadb-enterprise/mariadb-maxscale-21/ \n",
+            "MaxScale documentation: https://mariadb.com/kb/en/maxscale/ \n",
             mxs::configdir(),
-=======
-            "MaxScale documentation: https://mariadb.com/kb/en/maxscale/ \n",
-            get_configdir(),
->>>>>>> 4cc5fa11
             default_cnf_fname,
             mxs::configdir(),
             mxs::logdir(),
