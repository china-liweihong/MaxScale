--- conflicted
+++ resolved
@@ -1195,10 +1195,8 @@
         }
         /** Otherwise close the handle. */
         mysql_close(pConn);
-        pConn = nullptr;
-    }
-
-    ConnectResult conn_result = ConnectResult::REFUSED;
+    }
+
     string uname = sett.username;
     string passwd = sett.password;
     const Server& srv = static_cast<const Server&>(server);         // Clean this up later.
@@ -1206,24 +1204,13 @@
 
     if (!server_specific_monuser.empty())
     {
-<<<<<<< HEAD
-        string uname = sett.username;
-        string passwd = sett.password;
-        const Server& srv = static_cast<const Server&>(server);     // Clean this up later.
-        string server_specific_monuser = srv.monitor_user();
-        if (!server_specific_monuser.empty())
-        {
-            uname = server_specific_monuser;
-            passwd = srv.monitor_password();
-        }
-        auto dpwd = decrypt_password(passwd);
-=======
         uname = server_specific_monuser;
         passwd = srv.monitor_password();
     }
->>>>>>> 9ca2c7f7
-
-    char* dpwd = decrypt_password(passwd.c_str());
+
+    auto dpwd = decrypt_password(passwd);
+
+    ConnectResult conn_result = ConnectResult::REFUSED;
 
     for (int i = 0; i < sett.connect_attempts; i++)
     {
@@ -1232,39 +1219,22 @@
         mysql_optionsv(pConn, MYSQL_OPT_READ_TIMEOUT, &sett.read_timeout);
         mysql_optionsv(pConn, MYSQL_OPT_WRITE_TIMEOUT, &sett.write_timeout);
         mysql_optionsv(pConn, MYSQL_PLUGIN_DIR, get_connector_plugindir());
-        time_t start = time(NULL);
-
-        if (mxs_mysql_real_connect(pConn, &server, uname.c_str(), dpwd))
-        {
-<<<<<<< HEAD
-            start = time(NULL);
-            bool result = (mxs_mysql_real_connect(pConn, &server, uname.c_str(), dpwd.c_str()) != NULL);
-            end = time(NULL);
-
-            if (result)
-            {
-                conn_result = ConnectResult::NEWCONN_OK;
-                break;
-            }
-=======
+        auto start = time(NULL);
+
+        if (mxs_mysql_real_connect(pConn, &server, uname.c_str(), dpwd.c_str()))
+        {
             conn_result = ConnectResult::NEWCONN_OK;
             break;
->>>>>>> 9ca2c7f7
-        }
-        else if (conn_result == ConnectResult::REFUSED
-                 && difftime(time(NULL), start) >= sett.connect_timeout)
+        }
+        else if (conn_result == ConnectResult::REFUSED && difftime(time(NULL), start) >= sett.connect_timeout)
         {
             conn_result = ConnectResult::TIMEOUT;
         }
-<<<<<<< HEAD
-=======
 
         mysql_close(pConn);
         pConn = nullptr;
->>>>>>> 9ca2c7f7
-    }
-
-    MXS_FREE(dpwd);
+    }
+
     *ppConn = pConn;
 
     if (conn_result == ConnectResult::NEWCONN_OK)
