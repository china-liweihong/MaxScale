--- conflicted
+++ resolved
@@ -139,18 +139,10 @@
     spinlock_release(&server_spin);
 
     /* Clean up session and free the memory */
-<<<<<<< HEAD
     MXS_FREE(tofreeserver->name);
     MXS_FREE(tofreeserver->protocol);
     MXS_FREE(tofreeserver->unique_name);
     MXS_FREE(tofreeserver->server_string);
-    MXS_FREE(tofreeserver->slaves);
-=======
-    free(tofreeserver->name);
-    free(tofreeserver->protocol);
-    free(tofreeserver->unique_name);
-    free(tofreeserver->server_string);
->>>>>>> 8be83364
     server_parameter_free(tofreeserver->parameters);
 
     if (tofreeserver->persistent)
