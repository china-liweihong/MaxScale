--- conflicted
+++ resolved
@@ -268,37 +268,30 @@
     }
 }
 
-<<<<<<< HEAD
 std::string Users::hash(const std::string& password)
 {
-    return mxs::crypt(password, ADMIN_SALT);
-}
-=======
-    std::string hash(const std::string& password)
-    {
-        const int CACHE_MAX_SIZE = 1000;
-        static std::unordered_map<std::string, std::string> hash_cache;
-        auto it = hash_cache.find(password);
-
-        if (it != hash_cache.end())
-        {
-            return it->second;
-        }
-        else
-        {
-            if (hash_cache.size() > CACHE_MAX_SIZE)
-            {
-                auto bucket = rand() % hash_cache.bucket_count();
-                mxb_assert(bucket < hash_cache.bucket_count());
-                hash_cache.erase(hash_cache.cbegin(bucket)->first);
-            }
-
-            auto new_hash = mxs::crypt(password, ADMIN_SALT);
-            hash_cache.insert(std::make_pair(password, new_hash));
-            return new_hash;
-        }
-    }
->>>>>>> 4d513425
+    const int CACHE_MAX_SIZE = 1000;
+    static std::unordered_map<std::string, std::string> hash_cache;
+    auto it = hash_cache.find(password);
+
+    if (it != hash_cache.end())
+    {
+        return it->second;
+    }
+    else
+    {
+        if (hash_cache.size() > CACHE_MAX_SIZE)
+        {
+            auto bucket = rand() % hash_cache.bucket_count();
+            mxb_assert(bucket < hash_cache.bucket_count());
+            hash_cache.erase(hash_cache.cbegin(bucket)->first);
+        }
+
+        auto new_hash = mxs::crypt(password, ADMIN_SALT);
+        hash_cache.insert(std::make_pair(password, new_hash));
+        return new_hash;
+    }
+}
 
 std::string Users::old_hash(const std::string& password)
 {
