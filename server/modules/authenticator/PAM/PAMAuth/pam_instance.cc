--- conflicted
+++ resolved
@@ -16,11 +16,7 @@
 #include <string>
 #include <string.h>
 #include <maxscale/jansson.hh>
-<<<<<<< HEAD
-=======
-#include <maxscale/log.h>
 #include <maxscale/paths.h>
->>>>>>> d8790fa3
 #include <maxscale/secrets.h>
 #include <maxscale/mysql_utils.hh>
 
@@ -60,16 +56,10 @@
     bool error = false;
     /* This handle may be used from multiple threads, set full mutex. */
     sqlite3* dbhandle = NULL;
-<<<<<<< HEAD
     int db_flags = SQLITE_OPEN_READWRITE | SQLITE_OPEN_CREATE
-        | SQLITE_OPEN_SHAREDCACHE | SQLITE_OPEN_FULLMUTEX | SQLITE_OPEN_URI;
-    if (sqlite3_open_v2(pam_db_name.c_str(), &dbhandle, db_flags, NULL) != SQLITE_OK)
-=======
-    int db_flags =  SQLITE_OPEN_READWRITE | SQLITE_OPEN_CREATE
         | SQLITE_OPEN_SHAREDCACHE | SQLITE_OPEN_FULLMUTEX;
     const char* filename = pam_db_fname.c_str();
     if (sqlite3_open_v2(filename, &dbhandle, db_flags, NULL) != SQLITE_OK)
->>>>>>> d8790fa3
     {
         // Even if the open failed, the handle may exist and an error message can be read.
         if (dbhandle)
