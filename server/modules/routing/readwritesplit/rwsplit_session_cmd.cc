--- conflicted
+++ resolved
@@ -35,11 +35,7 @@
 static void discard_if_response_differs(RWBackend* backend, bool master_ok, bool slave_ok,
                                         SSessionCommand sescmd)
 {
-<<<<<<< HEAD
-    if (master_ok != slave_ok)
-=======
-    if (master_response != slave_response && backend->in_use())
->>>>>>> 17916969
+    if (master_ok != slave_ok && backend->in_use())
     {
         uint8_t cmd = sescmd->get_command();
         std::string query = sescmd->to_string();
@@ -62,32 +58,12 @@
 
     if (command == MXS_COM_STMT_PREPARE && !reply.error())
     {
-<<<<<<< HEAD
         backend->add_ps_handle(id, reply.generated_id());
     }
 
     if (m_recv_sescmd < m_sent_sescmd && id == m_recv_sescmd + 1)
     {
         mxb_assert_message(m_sescmd_replier, "New session commands must have a pre-assigned replier");
-=======
-        uint8_t cmd;
-        gwbuf_copy_data(*ppPacket, MYSQL_HEADER_LEN, 1, &cmd);
-        uint8_t command = backend->next_session_command()->get_command();
-        mxs::SSessionCommand sescmd = backend->next_session_command();
-        uint64_t id = backend->complete_session_command();
-        MXS_PS_RESPONSE resp = {};
-        bool discard = true;
-
-        mxb_assert(GWBUF_IS_COLLECTED_RESULT(*ppPacket) || command == MXS_COM_CHANGE_USER);
-
-        if (command == MXS_COM_STMT_PREPARE && cmd != MYSQL_REPLY_ERR)
-        {
-            // This should never fail or the backend protocol is broken
-            MXB_AT_DEBUG(bool b = ) mxs_mysql_extract_ps_response(*ppPacket, &resp);
-            mxb_assert(b);
-            backend->add_ps_handle(id, resp.id);
-        }
->>>>>>> 17916969
 
         if (m_sescmd_replier == backend)
         {
