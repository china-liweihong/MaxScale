--- conflicted
+++ resolved
@@ -10,13 +10,9 @@
  * of this software will be governed by version 2 or later of the General
  * Public License.
  */
-<<<<<<< HEAD
 
 #include "schemarouter.h"
 
-#include <my_config.h>
-=======
->>>>>>> 898bc344
 #include <stdio.h>
 #include <strings.h>
 #include <string.h>
